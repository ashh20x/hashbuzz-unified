--- conflicted
+++ resolved
@@ -174,19 +174,6 @@
   }
 }
 
-<<<<<<< HEAD
-const publishTweetORThread = async (params: PublishTweetParams) => {
-  const { tweetText, isThread, parentTweetId, media } = params;
-  const config = await getConfig();
-
-  const prisma = await createPrismaClient();
-  const cardOwner = await prisma.user_user.findUnique({
-    where: { id: params.cardOwner.id },
-  });
-
-  if (tweetText.length > 280) {
-    throw new Error('Long tweet text. Max allowed is 280 char long.');
-=======
 /**
  * Twitter utilities for common operations
  */
@@ -225,26 +212,9 @@
         `reply ${this.formatRewards(rewards.reply_reward, factor)}.`
       );
     }
->>>>>>> 10e6fba7
-  }
-}
-
-<<<<<<< HEAD
-  if (
-    cardOwner?.business_twitter_access_token &&
-    cardOwner?.business_twitter_access_token_secret
-  ) {
-    const userTwitter = await twitterAPI.tweeterApiForUser({
-      accessToken: decrypt(
-        cardOwner.business_twitter_access_token,
-        config.encryptions.encryptionKey
-      ),
-      accessSecret: decrypt(
-        cardOwner?.business_twitter_access_token_secret,
-        config.encryptions.encryptionKey
-      ),
-    });
-=======
+  }
+}
+
 /**
  * Main Twitter Card Service class with dependency injection
  */
@@ -256,7 +226,6 @@
     this.prisma = prisma;
     this.mediaService = mediaService || new MediaService();
   }
->>>>>>> 10e6fba7
 
   /**
    * Get all active Twitter cards
