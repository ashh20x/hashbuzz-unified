--- conflicted
+++ resolved
@@ -23,13 +23,7 @@
   private queues: Map<string, Queue> = new Map();
   private queueSchedulers: Map<string, JobScheduler> = new Map();
 
-<<<<<<< HEAD
-  private constructor() {
-    // Private constructor for singleton pattern
-  }
-=======
   // private constructor removed as it was empty and unnecessary
->>>>>>> 10e6fba7
 
   /**
    * Gets a singleton instance of the scheduler queue.
@@ -63,25 +57,15 @@
 
       const queue = new Queue(jobType, {
         connection: {
-<<<<<<< HEAD
-          host: String(redisConfig?.host || 'localhost'),
-          port: Number(redisConfig?.port || 6379),
-=======
           host: parseRedisURL(this.configs?.db?.redisServerURI ?? '').host,
           port: parseRedisURL(this.configs?.db?.redisServerURI ?? '').port,
->>>>>>> 10e6fba7
         },
       });
 
       const scheduler = new JobScheduler(jobType, {
         connection: {
-<<<<<<< HEAD
-          host: String(redisConfig?.host || 'localhost'),
-          port: Number(redisConfig?.port || 6379),
-=======
           host: parseRedisURL(this.configs?.db?.redisServerURI ?? '').host,
           port: parseRedisURL(this.configs?.db?.redisServerURI ?? '').port,
->>>>>>> 10e6fba7
         },
       });
 
@@ -90,11 +74,7 @@
     }
     const queue = this.queues.get(jobType);
     if (!queue) {
-<<<<<<< HEAD
-      throw new Error(`Queue not found for job type: ${jobType}`);
-=======
       throw new Error(`Queue for jobType "${jobType}" not found.`);
->>>>>>> 10e6fba7
     }
     return queue;
   }
@@ -124,11 +104,7 @@
       removeOnFail: 100, // Keep 100 failed jobs for debugging
       ...options,
     });
-<<<<<<< HEAD
-    // Job added successfully - could add logging here with proper logger if needed
-=======
     // Job added: type=${jobType}, event=${jobData.eventName}, executeAt=${jobData.executeAt.toISOString()}, delay=${delay}ms
->>>>>>> 10e6fba7
   }
 }
 
