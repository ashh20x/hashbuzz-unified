import { TableBody, TableRow, useMediaQuery, useTheme } from "@mui/material";
import { useEffect, useState } from "react";
import { useCookies } from "react-cookie";
import { Link, useNavigate } from "react-router-dom";
import { toast } from "react-toastify";
import { APIAuthCall, APICall } from "../../../APIConfig/APIServices";
import { cardData } from "../../../Data/Cards";
import { tableHeadRow } from "../../../Data/TwitterTable";
import { useHashconnectService } from "../../../HashConnect";
import PrimaryButton from "../../Buttons/PrimaryButton";
import SecondaryButton from "../../Buttons/SecondaryButton";
import { ContainerStyled } from "../../ContainerStyled/ContainerStyled";
import { Loader } from "../../Loader/Loader";
import ConfirmModal from "../../PreviewModal/ConfirmModal";
import ConsentModal from "../../PreviewModal/ConsentPreviewModal";
import DisplayTableModal from "../../PreviewModal/DisplayTableModal";
import TopUpModal from "../../PreviewModal/TopUpModal";
import StatusCard from "../../StatusCard/StatusCard";
import { CustomRowHead, CustomTable2, CustomTableBodyCell, CustomTableHeadCell } from "../../Tables/CreateTable.styles";
import notify from "../../Toaster/toaster";
import { CardSection, LinkContainer, StatusSection, TableSection } from "./CreateTwitterPage.styles";
import { HashConnectConnectionState } from "hashconnect/dist/types";
import { useDappAPICall } from "../../../APIConfig/dAppApiServices";
import { useStore } from "../../../Providers/StoreProvider";

export const CreateTwitterPage = () => {
  const [tableData, setTableData] = useState([]);
  const [userData, setUserData] = useState({});
  const [openTopup, setTopUpOpen] = useState(false);
  const [cookies, setCookie] = useCookies(["token"]);
  const [open, setOpen] = useState(false);
  const [selectedCampaign, setSelectedCampaign] = useState({});
  const [cardDataArr, setCardData] = useState([]);
  const [buttonDisabled, setButtonDisabled] = useState(false);
  const [showLoading, setShowLoading] = useState(false);
  const [openConsent, setConsentOpen] = useState(false);
  const [openConfirmModel, setConfirmModel] = useState(false);
  const [twitterLoginURL, setTwitterLoginURL] = useState("");
  const [isTopUp, setisTopUp] = useState(false);

  const { dAppAPICall } = useDappAPICall();
  const { state: store, setStore } = useStore();
  const navigate = useNavigate();

  //check is device is small
  const theme = useTheme();
  const isDeviceIsSm = useMediaQuery(theme.breakpoints.down("sm"));

  //Hashpack hook init
  const { connectToExtension, disconnect, availableExtension, state, pairingData } = useHashconnectService();
  //Hashpack Effects
  useEffect(() => {
    if (pairingData && pairingData.accountIds.length > 0) {
      toast.success("Wallet connected successfully !!");
      if (!store?.user?.hedera_wallet_id) {
        (async () => {
          try {
           const updatedUser =  await dAppAPICall({
              method: "PUT",
              url: "users/update/wallet",
              data: {
                walletId: pairingData?.accountIds[0],
              },
            });
            if(updatedUser) setStore((p) => ({ ...p, user: { ...p.user, ...updatedUser} }));
          } catch (error) {
            console.log(error);
          }
        })();
      }
    }
  }, [state, pairingData]);

  //useEffectForUpdateStoreWithWalletId

  //Hashpack functions
  const connectHashpack = async () => {
    try {
      if (isDeviceIsSm) {
        toast.warning("Please connect with HashPack extension on your desktop to make a payment");
        return alert("Please connect with HashPack extension on your desktop to make a payment");
      }
      if (availableExtension) {
        connectToExtension();
      } else {
        // await sendMarkOFwalletInstall();
        // Taskbar Alert - Hashpack browser extension not installed, please click on <Go> to visit HashPack website and install their wallet on your browser
        alert(
          "Alert - HashPack browser extension not installed, please click on <<OK>> to visit HashPack website and install their wallet on your browser.  Once installed you might need to restart your browser for Taskbar to detect wallet extension first time."
        );
        window.open("https://www.hashpack.app");
      }
    } catch (e) {
      console.log(e);
    }
  };

  const getCampaignList = async () => {
    try {
      const response = await APICall("/campaign/twitter-card/", "GET", null, null, false, cookies.token);
      if (response.data) {
        setTableData(response.data.results);
        let pendingResult = response.data.results.find((data) => data.card_status === "Pending");
        let runningResult = response.data.results.find((data) => data.card_status === "Running");
        if (pendingResult || runningResult) {
          setButtonDisabled(true);
        } else setButtonDisabled(false);

        if (pendingResult) setStore((d) => ({ ...d, currentStatus: "Pending Approval" }));
        if (runningResult) setStore((d) => ({ ...d, currentStatus: "Running" }));
      }
    } catch (err) {
      console.log("/campaign/twitter-card/", err);
    }
  };

  // Get users details functions;
  const getUserInfo = async () => {
    const user_id = localStorage.getItem("user_id");
    setShowLoading(true);
    try {
      // const user_id =user.id
      const response = await APICall("/user/profile/" + user_id + "/", "GET", {}, null, false, cookies.token);
      if (response.data) {
        const { consent } = response.data;
        if (!consent) setConsentOpen(true);

        //! save data to local storage for further user.
        localStorage.setItem("user", JSON.stringify(response.data));

        //? Update user object to the context store for.
        setStore((ps) => ({ ...ps, available_budget: response.data.available_budget, user: response.data }));

        //!! get all the active campaign details...
        console.log("passed from hre");
        await getCampaignList();
      }
    } catch (err) {
      console.error("/user/profile/", err);
    } finally {
      setShowLoading(false);
    }
  };

  // get all the users details on mounting
  useEffect(() => {
    (async () => {
      await getUserInfo();
    })();
  }, []);

  const handleTemplate = () => {
    navigate("/campaign");
  };

  //Provide status of the account

  const handleActionButon = (key) => {
    switch (key) {
      case "Running":
        return ["Stop"];
      case "Pending":
        return [];
      case "Pause":
        return ["Run", "Stop"];
      case "Completed":
        return ["Promotion ended"];
      case "Rejected":
        return [];
      default:
        return [];
    }
  };

  const submitClick = async () => {
    // setShowLoading(true);
    const userInfo = JSON.parse(localStorage.getItem("user"));
    const user_data = {
      ...userInfo,
      consent: true,
    };
    try {
      const response = await APICall("/user/profile/" + userInfo.id + "/", "PATCH", {}, user_data, false, cookies.token);
      if (response.data) {
        // setShowLoading(false);
        setConsentOpen(false);

        // navigate("/dashboard");
      }
    } catch (err) {
      console.error("/user/profile/:", err);
      // setShowLoading(false);
    }
  };

  const updateCampaignItem = async (data) => {
    try {
<<<<<<< HEAD
      setShowLoading(true);
      if(data.card_status === "Completed")
        await dAppAPICall({
          url:"campaign/update-status",
          method:"POST",
          data:{
            card_status:"completed",
            card_id:data.card_id
          }
        })
      else
        await APICall("/campaign/twitter-card/card_status/", "POST", null, data, false, cookies.token);
=======
      await dAppAPICall({
        url: "campaign/update-status",
        method: "POST",
        data,
      });
>>>>>>> 59ef7ace
      getCampaignList();
      setShowLoading(false);
      notify("Status updated!");
    } catch (err) {
      console.log("/campaign/twitter-card/card_status/:", err);
      setShowLoading(false);
      notify("Something went wrong! Please try again later");
    }
  };

  const clickNo = () => {
    // Alert('You need to Accept consent!');
  };

  const handleAction = (element, item) => {
    const updateData = {
      card_id: item.id,
      card_status: element === "Stop" ? "completed" : "running",
    };
    updateCampaignItem(updateData);
  };

  const linkClick = (item) => {
    setSelectedCampaign(item);
    setOpen(true);
    // navigate("/invoice");
  };

  const handleButtonClick = (e) => {
    switch (e) {
      case "Top-Up":
        setisTopUp(true);
        setTopUpOpen(true);
        break;
      case "Reimburse":
        setisTopUp(false);
        setTopUpOpen(true);
        break;
      case "Connect brand handle":
        (async () => {
          try {
            // setShowLoading(true);
            const response = await APIAuthCall("/user/profile/request-brand-twitter-connect", "GET", {}, {}, cookies.token);
            if (response.data) {
              // setShowLoading(false);
              const { url } = response.data;
              localStorage.setItem("firstTime", false);
              setTwitterLoginURL(url);
              window.location.href = url + "&force_login=true";
            }
          } catch (error) {
            console.error("error===", error);
            // setShowLoading(false);
          }
        })();
        break;
      default:
        break;
    }
  };

  const confirmClick = () => {
    window.location.href = twitterLoginURL;
  };

  const cancelClick = () => {
    window.location.href = twitterLoginURL + "&force_login=true";
  };

  return (
    <ContainerStyled align="center" justify="space-between">
      {store && store?.user?.username?.toLowerCase() === "ashh20x" ? (
        <LinkContainer>
          <Link to="/admin">
            <p>Admin Panel</p>
          </Link>
        </LinkContainer>
      ) : null}
      <CardSection>
        <StatusCard
          title={"Hedera Account ID"}
          content={store.user.hedera_wallet_id ?? ""}
          buttonTag={[`${!store.user.hedera_wallet_id ? "Connect" : ""}`]}
          isButton={!store.user.hedera_wallet_id}
          text={""}
          buttonClick={(e) => {
            if (pairingData) disconnect();
            else connectHashpack();
          }}
        />
        <StatusCard
          title={"Available Budget"}
          content={(store?.available_budget / Math.pow(10, 8)).toFixed(3) + " ℏ"}
          buttonTag={["Top-Up", "Reimburse"]}
          isButton={true}
          text={""}
          isDisable={!store?.user?.hedera_wallet_id}
          buttonClick={(e) => handleButtonClick(e)}
        />
        <StatusCard
          title={"Brand Twitter Handle"}
          content={store?.user?.business_twitter_handle ? "@" + store?.user?.business_twitter_handle : ""}
          buttonTag={[!store?.user?.business_twitter_handle ? "Connect brand handle" : "Reconnect"]}
          isButton={!store?.user?.business_twitter_handle}
          text={""}
          buttonClick={(e) => handleButtonClick(e)}
          isDisable={store?.currentStatus}
        />
        <StatusCard
          title={"Personal Twitter Handle"}
          content={store?.user?.personal_twitter_handle ? "@" + store?.user?.personal_twitter_handle : ""}
          buttonTag={["ReConnect"]}
          isButton={false}
          text={"Total 0 ℏ rewarded"}
        />
        {tableData.length > 0 ? <StatusCard title={"Status"} content={store?.currentStatus} /> : null}
        {/* {cardDataArr.map((item, i) => (
          <StatusCard
            key={item.title}
            title={item.title}
            content={item.content}
            buttonTag={item.buttonTag}
            isButton={item.isButton}
            isDisable={i === 0 ? buttonDisabled : false}
            text={item.text}
            buttonClick={(e) => handleButtonClick(e, i)}
          />
        ))} */}
      </CardSection>

      <TableSection>
        <CustomTable2 stickyHeader>
          <CustomRowHead>
            <TableRow>
              {tableHeadRow.map((item) => (
                <CustomTableHeadCell key={item.id} align={item.align} style={{ minWidth: item.minWidth, width: item.width }}>
                  {item.label}
                </CustomTableHeadCell>
              ))}
            </TableRow>
          </CustomRowHead>
          <TableBody>
            {tableData.map((item, index) => (
              <TableRow>
                <CustomTableBodyCell key={item.id} align={item.align} style={{ minWidth: item.minWidth, width: item.width }}>
                  {tableData.length - index}
                </CustomTableBodyCell>
                <CustomTableBodyCell>{item.name}</CustomTableBodyCell>
                <CustomTableBodyCell>
                  <a href="#" onClick={() => linkClick(item)}>
                    Link
                  </a>
                </CustomTableBodyCell>
                <CustomTableBodyCell>{item.campaign_budget}</CustomTableBodyCell>
                <CustomTableBodyCell>{(item.amount_spent / Math.pow(10, 8)).toFixed(4)}</CustomTableBodyCell>
                <CustomTableBodyCell>{(item.amount_claimed / Math.pow(10, 8)).toFixed(4)}</CustomTableBodyCell>
                <CustomTableBodyCell>
                  {!item.isbutton && item.card_status !== "Completed"
                    ? item.card_status == "Rejected"
                      ? "Rejected"
                      : handleActionButon(item.card_status).map((element) => (
                          <SecondaryButton text={element} margin="5%" onclick={() => handleAction(element, item)} />
                        ))
                    : "Promotion ended"}
                </CustomTableBodyCell>
              </TableRow>
            ))}
          </TableBody>
        </CustomTable2>
      </TableSection>
      <StatusSection>
        At the moment you can only run one campaign at a time, and the topped up budget can be used across unlimited number of campaigns.
      </StatusSection>
      <PrimaryButton
        text="CREATE CAMPAIGN"
        variant="contained"
        onclick={handleTemplate}
        disabled={buttonDisabled || !store.available_budget || !store?.user?.hedera_wallet_id || !store?.user?.business_twitter_handle}
      />
      {/* (userData?.available_budget === 0 || userData?.available_budget === null) */}
      <TopUpModal open={openTopup} setOpen={setTopUpOpen} isTopUp={isTopUp} />
      {open ? <DisplayTableModal open={open} setOpen={setOpen} item={selectedCampaign}></DisplayTableModal> : null}
      <ConsentModal open={openConsent} setOpen={setConsentOpen} submit={() => submitClick()} noClick={() => clickNo()} />
      <ConfirmModal open={openConfirmModel} setOpen={setConfirmModel} confirmClick={() => confirmClick()} cancelClick={() => cancelClick()} />
      <Loader open={showLoading} />
    </ContainerStyled>
  );
};
<|MERGE_RESOLUTION|>--- conflicted
+++ resolved
@@ -1,405 +1,402 @@
-import { TableBody, TableRow, useMediaQuery, useTheme } from "@mui/material";
-import { useEffect, useState } from "react";
-import { useCookies } from "react-cookie";
-import { Link, useNavigate } from "react-router-dom";
-import { toast } from "react-toastify";
-import { APIAuthCall, APICall } from "../../../APIConfig/APIServices";
-import { cardData } from "../../../Data/Cards";
-import { tableHeadRow } from "../../../Data/TwitterTable";
-import { useHashconnectService } from "../../../HashConnect";
-import PrimaryButton from "../../Buttons/PrimaryButton";
-import SecondaryButton from "../../Buttons/SecondaryButton";
-import { ContainerStyled } from "../../ContainerStyled/ContainerStyled";
-import { Loader } from "../../Loader/Loader";
-import ConfirmModal from "../../PreviewModal/ConfirmModal";
-import ConsentModal from "../../PreviewModal/ConsentPreviewModal";
-import DisplayTableModal from "../../PreviewModal/DisplayTableModal";
-import TopUpModal from "../../PreviewModal/TopUpModal";
-import StatusCard from "../../StatusCard/StatusCard";
-import { CustomRowHead, CustomTable2, CustomTableBodyCell, CustomTableHeadCell } from "../../Tables/CreateTable.styles";
-import notify from "../../Toaster/toaster";
-import { CardSection, LinkContainer, StatusSection, TableSection } from "./CreateTwitterPage.styles";
-import { HashConnectConnectionState } from "hashconnect/dist/types";
-import { useDappAPICall } from "../../../APIConfig/dAppApiServices";
-import { useStore } from "../../../Providers/StoreProvider";
-
-export const CreateTwitterPage = () => {
-  const [tableData, setTableData] = useState([]);
-  const [userData, setUserData] = useState({});
-  const [openTopup, setTopUpOpen] = useState(false);
-  const [cookies, setCookie] = useCookies(["token"]);
-  const [open, setOpen] = useState(false);
-  const [selectedCampaign, setSelectedCampaign] = useState({});
-  const [cardDataArr, setCardData] = useState([]);
-  const [buttonDisabled, setButtonDisabled] = useState(false);
-  const [showLoading, setShowLoading] = useState(false);
-  const [openConsent, setConsentOpen] = useState(false);
-  const [openConfirmModel, setConfirmModel] = useState(false);
-  const [twitterLoginURL, setTwitterLoginURL] = useState("");
-  const [isTopUp, setisTopUp] = useState(false);
-
-  const { dAppAPICall } = useDappAPICall();
-  const { state: store, setStore } = useStore();
-  const navigate = useNavigate();
-
-  //check is device is small
-  const theme = useTheme();
-  const isDeviceIsSm = useMediaQuery(theme.breakpoints.down("sm"));
-
-  //Hashpack hook init
-  const { connectToExtension, disconnect, availableExtension, state, pairingData } = useHashconnectService();
-  //Hashpack Effects
-  useEffect(() => {
-    if (pairingData && pairingData.accountIds.length > 0) {
-      toast.success("Wallet connected successfully !!");
-      if (!store?.user?.hedera_wallet_id) {
-        (async () => {
-          try {
-           const updatedUser =  await dAppAPICall({
-              method: "PUT",
-              url: "users/update/wallet",
-              data: {
-                walletId: pairingData?.accountIds[0],
-              },
-            });
-            if(updatedUser) setStore((p) => ({ ...p, user: { ...p.user, ...updatedUser} }));
-          } catch (error) {
-            console.log(error);
-          }
-        })();
-      }
-    }
-  }, [state, pairingData]);
-
-  //useEffectForUpdateStoreWithWalletId
-
-  //Hashpack functions
-  const connectHashpack = async () => {
-    try {
-      if (isDeviceIsSm) {
-        toast.warning("Please connect with HashPack extension on your desktop to make a payment");
-        return alert("Please connect with HashPack extension on your desktop to make a payment");
-      }
-      if (availableExtension) {
-        connectToExtension();
-      } else {
-        // await sendMarkOFwalletInstall();
-        // Taskbar Alert - Hashpack browser extension not installed, please click on <Go> to visit HashPack website and install their wallet on your browser
-        alert(
-          "Alert - HashPack browser extension not installed, please click on <<OK>> to visit HashPack website and install their wallet on your browser.  Once installed you might need to restart your browser for Taskbar to detect wallet extension first time."
-        );
-        window.open("https://www.hashpack.app");
-      }
-    } catch (e) {
-      console.log(e);
-    }
-  };
-
-  const getCampaignList = async () => {
-    try {
-      const response = await APICall("/campaign/twitter-card/", "GET", null, null, false, cookies.token);
-      if (response.data) {
-        setTableData(response.data.results);
-        let pendingResult = response.data.results.find((data) => data.card_status === "Pending");
-        let runningResult = response.data.results.find((data) => data.card_status === "Running");
-        if (pendingResult || runningResult) {
-          setButtonDisabled(true);
-        } else setButtonDisabled(false);
-
-        if (pendingResult) setStore((d) => ({ ...d, currentStatus: "Pending Approval" }));
-        if (runningResult) setStore((d) => ({ ...d, currentStatus: "Running" }));
-      }
-    } catch (err) {
-      console.log("/campaign/twitter-card/", err);
-    }
-  };
-
-  // Get users details functions;
-  const getUserInfo = async () => {
-    const user_id = localStorage.getItem("user_id");
-    setShowLoading(true);
-    try {
-      // const user_id =user.id
-      const response = await APICall("/user/profile/" + user_id + "/", "GET", {}, null, false, cookies.token);
-      if (response.data) {
-        const { consent } = response.data;
-        if (!consent) setConsentOpen(true);
-
-        //! save data to local storage for further user.
-        localStorage.setItem("user", JSON.stringify(response.data));
-
-        //? Update user object to the context store for.
-        setStore((ps) => ({ ...ps, available_budget: response.data.available_budget, user: response.data }));
-
-        //!! get all the active campaign details...
-        console.log("passed from hre");
-        await getCampaignList();
-      }
-    } catch (err) {
-      console.error("/user/profile/", err);
-    } finally {
-      setShowLoading(false);
-    }
-  };
-
-  // get all the users details on mounting
-  useEffect(() => {
-    (async () => {
-      await getUserInfo();
-    })();
-  }, []);
-
-  const handleTemplate = () => {
-    navigate("/campaign");
-  };
-
-  //Provide status of the account
-
-  const handleActionButon = (key) => {
-    switch (key) {
-      case "Running":
-        return ["Stop"];
-      case "Pending":
-        return [];
-      case "Pause":
-        return ["Run", "Stop"];
-      case "Completed":
-        return ["Promotion ended"];
-      case "Rejected":
-        return [];
-      default:
-        return [];
-    }
-  };
-
-  const submitClick = async () => {
-    // setShowLoading(true);
-    const userInfo = JSON.parse(localStorage.getItem("user"));
-    const user_data = {
-      ...userInfo,
-      consent: true,
-    };
-    try {
-      const response = await APICall("/user/profile/" + userInfo.id + "/", "PATCH", {}, user_data, false, cookies.token);
-      if (response.data) {
-        // setShowLoading(false);
-        setConsentOpen(false);
-
-        // navigate("/dashboard");
-      }
-    } catch (err) {
-      console.error("/user/profile/:", err);
-      // setShowLoading(false);
-    }
-  };
-
-  const updateCampaignItem = async (data) => {
-    try {
-<<<<<<< HEAD
-      setShowLoading(true);
-      if(data.card_status === "Completed")
-        await dAppAPICall({
-          url:"campaign/update-status",
-          method:"POST",
-          data:{
-            card_status:"completed",
-            card_id:data.card_id
-          }
-        })
-      else
-        await APICall("/campaign/twitter-card/card_status/", "POST", null, data, false, cookies.token);
-=======
-      await dAppAPICall({
-        url: "campaign/update-status",
-        method: "POST",
-        data,
-      });
->>>>>>> 59ef7ace
-      getCampaignList();
-      setShowLoading(false);
-      notify("Status updated!");
-    } catch (err) {
-      console.log("/campaign/twitter-card/card_status/:", err);
-      setShowLoading(false);
-      notify("Something went wrong! Please try again later");
-    }
-  };
-
-  const clickNo = () => {
-    // Alert('You need to Accept consent!');
-  };
-
-  const handleAction = (element, item) => {
-    const updateData = {
-      card_id: item.id,
-      card_status: element === "Stop" ? "completed" : "running",
-    };
-    updateCampaignItem(updateData);
-  };
-
-  const linkClick = (item) => {
-    setSelectedCampaign(item);
-    setOpen(true);
-    // navigate("/invoice");
-  };
-
-  const handleButtonClick = (e) => {
-    switch (e) {
-      case "Top-Up":
-        setisTopUp(true);
-        setTopUpOpen(true);
-        break;
-      case "Reimburse":
-        setisTopUp(false);
-        setTopUpOpen(true);
-        break;
-      case "Connect brand handle":
-        (async () => {
-          try {
-            // setShowLoading(true);
-            const response = await APIAuthCall("/user/profile/request-brand-twitter-connect", "GET", {}, {}, cookies.token);
-            if (response.data) {
-              // setShowLoading(false);
-              const { url } = response.data;
-              localStorage.setItem("firstTime", false);
-              setTwitterLoginURL(url);
-              window.location.href = url + "&force_login=true";
-            }
-          } catch (error) {
-            console.error("error===", error);
-            // setShowLoading(false);
-          }
-        })();
-        break;
-      default:
-        break;
-    }
-  };
-
-  const confirmClick = () => {
-    window.location.href = twitterLoginURL;
-  };
-
-  const cancelClick = () => {
-    window.location.href = twitterLoginURL + "&force_login=true";
-  };
-
-  return (
-    <ContainerStyled align="center" justify="space-between">
-      {store && store?.user?.username?.toLowerCase() === "ashh20x" ? (
-        <LinkContainer>
-          <Link to="/admin">
-            <p>Admin Panel</p>
-          </Link>
-        </LinkContainer>
-      ) : null}
-      <CardSection>
-        <StatusCard
-          title={"Hedera Account ID"}
-          content={store.user.hedera_wallet_id ?? ""}
-          buttonTag={[`${!store.user.hedera_wallet_id ? "Connect" : ""}`]}
-          isButton={!store.user.hedera_wallet_id}
-          text={""}
-          buttonClick={(e) => {
-            if (pairingData) disconnect();
-            else connectHashpack();
-          }}
-        />
-        <StatusCard
-          title={"Available Budget"}
-          content={(store?.available_budget / Math.pow(10, 8)).toFixed(3) + " ℏ"}
-          buttonTag={["Top-Up", "Reimburse"]}
-          isButton={true}
-          text={""}
-          isDisable={!store?.user?.hedera_wallet_id}
-          buttonClick={(e) => handleButtonClick(e)}
-        />
-        <StatusCard
-          title={"Brand Twitter Handle"}
-          content={store?.user?.business_twitter_handle ? "@" + store?.user?.business_twitter_handle : ""}
-          buttonTag={[!store?.user?.business_twitter_handle ? "Connect brand handle" : "Reconnect"]}
-          isButton={!store?.user?.business_twitter_handle}
-          text={""}
-          buttonClick={(e) => handleButtonClick(e)}
-          isDisable={store?.currentStatus}
-        />
-        <StatusCard
-          title={"Personal Twitter Handle"}
-          content={store?.user?.personal_twitter_handle ? "@" + store?.user?.personal_twitter_handle : ""}
-          buttonTag={["ReConnect"]}
-          isButton={false}
-          text={"Total 0 ℏ rewarded"}
-        />
-        {tableData.length > 0 ? <StatusCard title={"Status"} content={store?.currentStatus} /> : null}
-        {/* {cardDataArr.map((item, i) => (
-          <StatusCard
-            key={item.title}
-            title={item.title}
-            content={item.content}
-            buttonTag={item.buttonTag}
-            isButton={item.isButton}
-            isDisable={i === 0 ? buttonDisabled : false}
-            text={item.text}
-            buttonClick={(e) => handleButtonClick(e, i)}
-          />
-        ))} */}
-      </CardSection>
-
-      <TableSection>
-        <CustomTable2 stickyHeader>
-          <CustomRowHead>
-            <TableRow>
-              {tableHeadRow.map((item) => (
-                <CustomTableHeadCell key={item.id} align={item.align} style={{ minWidth: item.minWidth, width: item.width }}>
-                  {item.label}
-                </CustomTableHeadCell>
-              ))}
-            </TableRow>
-          </CustomRowHead>
-          <TableBody>
-            {tableData.map((item, index) => (
-              <TableRow>
-                <CustomTableBodyCell key={item.id} align={item.align} style={{ minWidth: item.minWidth, width: item.width }}>
-                  {tableData.length - index}
-                </CustomTableBodyCell>
-                <CustomTableBodyCell>{item.name}</CustomTableBodyCell>
-                <CustomTableBodyCell>
-                  <a href="#" onClick={() => linkClick(item)}>
-                    Link
-                  </a>
-                </CustomTableBodyCell>
-                <CustomTableBodyCell>{item.campaign_budget}</CustomTableBodyCell>
-                <CustomTableBodyCell>{(item.amount_spent / Math.pow(10, 8)).toFixed(4)}</CustomTableBodyCell>
-                <CustomTableBodyCell>{(item.amount_claimed / Math.pow(10, 8)).toFixed(4)}</CustomTableBodyCell>
-                <CustomTableBodyCell>
-                  {!item.isbutton && item.card_status !== "Completed"
-                    ? item.card_status == "Rejected"
-                      ? "Rejected"
-                      : handleActionButon(item.card_status).map((element) => (
-                          <SecondaryButton text={element} margin="5%" onclick={() => handleAction(element, item)} />
-                        ))
-                    : "Promotion ended"}
-                </CustomTableBodyCell>
-              </TableRow>
-            ))}
-          </TableBody>
-        </CustomTable2>
-      </TableSection>
-      <StatusSection>
-        At the moment you can only run one campaign at a time, and the topped up budget can be used across unlimited number of campaigns.
-      </StatusSection>
-      <PrimaryButton
-        text="CREATE CAMPAIGN"
-        variant="contained"
-        onclick={handleTemplate}
-        disabled={buttonDisabled || !store.available_budget || !store?.user?.hedera_wallet_id || !store?.user?.business_twitter_handle}
-      />
-      {/* (userData?.available_budget === 0 || userData?.available_budget === null) */}
-      <TopUpModal open={openTopup} setOpen={setTopUpOpen} isTopUp={isTopUp} />
-      {open ? <DisplayTableModal open={open} setOpen={setOpen} item={selectedCampaign}></DisplayTableModal> : null}
-      <ConsentModal open={openConsent} setOpen={setConsentOpen} submit={() => submitClick()} noClick={() => clickNo()} />
-      <ConfirmModal open={openConfirmModel} setOpen={setConfirmModel} confirmClick={() => confirmClick()} cancelClick={() => cancelClick()} />
-      <Loader open={showLoading} />
-    </ContainerStyled>
-  );
-};
+import { TableBody, TableRow, useMediaQuery, useTheme } from "@mui/material";
+import { useEffect, useState } from "react";
+import { useCookies } from "react-cookie";
+import { Link, useNavigate } from "react-router-dom";
+import { toast } from "react-toastify";
+import { APIAuthCall, APICall } from "../../../APIConfig/APIServices";
+import { cardData } from "../../../Data/Cards";
+import { tableHeadRow } from "../../../Data/TwitterTable";
+import { useHashconnectService } from "../../../HashConnect";
+import PrimaryButton from "../../Buttons/PrimaryButton";
+import SecondaryButton from "../../Buttons/SecondaryButton";
+import { ContainerStyled } from "../../ContainerStyled/ContainerStyled";
+import { Loader } from "../../Loader/Loader";
+import ConfirmModal from "../../PreviewModal/ConfirmModal";
+import ConsentModal from "../../PreviewModal/ConsentPreviewModal";
+import DisplayTableModal from "../../PreviewModal/DisplayTableModal";
+import TopUpModal from "../../PreviewModal/TopUpModal";
+import StatusCard from "../../StatusCard/StatusCard";
+import { CustomRowHead, CustomTable2, CustomTableBodyCell, CustomTableHeadCell } from "../../Tables/CreateTable.styles";
+import notify from "../../Toaster/toaster";
+import { CardSection, LinkContainer, StatusSection, TableSection } from "./CreateTwitterPage.styles";
+import { HashConnectConnectionState } from "hashconnect/dist/types";
+import { useDappAPICall } from "../../../APIConfig/dAppApiServices";
+import { useStore } from "../../../Providers/StoreProvider";
+
+export const CreateTwitterPage = () => {
+  const [tableData, setTableData] = useState([]);
+  const [userData, setUserData] = useState({});
+  const [openTopup, setTopUpOpen] = useState(false);
+  const [cookies, setCookie] = useCookies(["token"]);
+  const [open, setOpen] = useState(false);
+  const [selectedCampaign, setSelectedCampaign] = useState({});
+  const [cardDataArr, setCardData] = useState([]);
+  const [buttonDisabled, setButtonDisabled] = useState(false);
+  const [showLoading, setShowLoading] = useState(false);
+  const [openConsent, setConsentOpen] = useState(false);
+  const [openConfirmModel, setConfirmModel] = useState(false);
+  const [twitterLoginURL, setTwitterLoginURL] = useState("");
+  const [isTopUp, setisTopUp] = useState(false);
+
+  const { dAppAPICall } = useDappAPICall();
+  const { state: store, setStore } = useStore();
+  const navigate = useNavigate();
+
+  //check is device is small
+  const theme = useTheme();
+  const isDeviceIsSm = useMediaQuery(theme.breakpoints.down("sm"));
+
+  //Hashpack hook init
+  const { connectToExtension, disconnect, availableExtension, state, pairingData } = useHashconnectService();
+  //Hashpack Effects
+  useEffect(() => {
+    if (pairingData && pairingData.accountIds.length > 0) {
+      toast.success("Wallet connected successfully !!");
+      if (!store?.user?.hedera_wallet_id) {
+        (async () => {
+          try {
+           const updatedUser =  await dAppAPICall({
+              method: "PUT",
+              url: "users/update/wallet",
+              data: {
+                walletId: pairingData?.accountIds[0],
+              },
+            });
+            if(updatedUser) setStore((p) => ({ ...p, user: { ...p.user, ...updatedUser} }));
+          } catch (error) {
+            console.log(error);
+          }
+        })();
+      }
+    }
+  }, [state, pairingData]);
+
+  //useEffectForUpdateStoreWithWalletId
+
+  //Hashpack functions
+  const connectHashpack = async () => {
+    try {
+      if (isDeviceIsSm) {
+        toast.warning("Please connect with HashPack extension on your desktop to make a payment");
+        return alert("Please connect with HashPack extension on your desktop to make a payment");
+      }
+      if (availableExtension) {
+        connectToExtension();
+      } else {
+        // await sendMarkOFwalletInstall();
+        // Taskbar Alert - Hashpack browser extension not installed, please click on <Go> to visit HashPack website and install their wallet on your browser
+        alert(
+          "Alert - HashPack browser extension not installed, please click on <<OK>> to visit HashPack website and install their wallet on your browser.  Once installed you might need to restart your browser for Taskbar to detect wallet extension first time."
+        );
+        window.open("https://www.hashpack.app");
+      }
+    } catch (e) {
+      console.log(e);
+    }
+  };
+
+  const getCampaignList = async () => {
+    try {
+      const response = await APICall("/campaign/twitter-card/", "GET", null, null, false, cookies.token);
+      if (response.data) {
+        setTableData(response.data.results);
+        let pendingResult = response.data.results.find((data) => data.card_status === "Pending");
+        let runningResult = response.data.results.find((data) => data.card_status === "Running");
+        if (pendingResult || runningResult) {
+          setButtonDisabled(true);
+        } else setButtonDisabled(false);
+
+        if (pendingResult) setStore((d) => ({ ...d, currentStatus: "Pending Approval" }));
+        if (runningResult) setStore((d) => ({ ...d, currentStatus: "Running" }));
+      }
+    } catch (err) {
+      console.log("/campaign/twitter-card/", err);
+    }
+  };
+
+  // Get users details functions;
+  const getUserInfo = async () => {
+    const user_id = localStorage.getItem("user_id");
+    setShowLoading(true);
+    try {
+      // const user_id =user.id
+      const response = await APICall("/user/profile/" + user_id + "/", "GET", {}, null, false, cookies.token);
+      if (response.data) {
+        const { consent } = response.data;
+        if (!consent) setConsentOpen(true);
+
+        //! save data to local storage for further user.
+        localStorage.setItem("user", JSON.stringify(response.data));
+
+        //? Update user object to the context store for.
+        setStore((ps) => ({ ...ps, available_budget: response.data.available_budget, user: response.data }));
+
+        //!! get all the active campaign details...
+        console.log("passed from hre");
+        await getCampaignList();
+      }
+    } catch (err) {
+      console.error("/user/profile/", err);
+    } finally {
+      setShowLoading(false);
+    }
+  };
+
+  // get all the users details on mounting
+  useEffect(() => {
+    (async () => {
+      await getUserInfo();
+    })();
+  }, []);
+
+  const handleTemplate = () => {
+    navigate("/campaign");
+  };
+
+  //Provide status of the account
+
+  const handleActionButon = (key) => {
+    switch (key) {
+      case "Running":
+        return ["Stop"];
+      case "Pending":
+        return [];
+      case "Pause":
+        return ["Run", "Stop"];
+      case "Completed":
+        return ["Promotion ended"];
+      case "Rejected":
+        return [];
+      default:
+        return [];
+    }
+  };
+
+  const submitClick = async () => {
+    // setShowLoading(true);
+    const userInfo = JSON.parse(localStorage.getItem("user"));
+    const user_data = {
+      ...userInfo,
+      consent: true,
+    };
+    try {
+      const response = await APICall("/user/profile/" + userInfo.id + "/", "PATCH", {}, user_data, false, cookies.token);
+      if (response.data) {
+        // setShowLoading(false);
+        setConsentOpen(false);
+
+        // navigate("/dashboard");
+      }
+    } catch (err) {
+      console.error("/user/profile/:", err);
+      // setShowLoading(false);
+    }
+  };
+
+  const updateCampaignItem = async (data) => {
+    try {
+      setShowLoading(true);
+      // if(data.card_status === "Completed")
+      //   await dAppAPICall({
+      //     url:"campaign/update-status",
+      //     method:"POST",
+      //     data:{
+      //       card_status:"completed",
+      //       card_id:data.card_id
+      //     }
+      //   })
+      // else
+      //   await APICall("/campaign/twitter-card/card_status/", "POST", null, data, false, cookies.token);
+      await dAppAPICall({
+        url: "campaign/update-status",
+        method: "POST",
+        data,
+      });
+      getCampaignList();
+      setShowLoading(false);
+      notify("Status updated!");
+    } catch (err) {
+      console.log("/campaign/twitter-card/card_status/:", err);
+      setShowLoading(false);
+      notify("Something went wrong! Please try again later");
+    }
+  };
+
+  const clickNo = () => {
+    // Alert('You need to Accept consent!');
+  };
+
+  const handleAction = (element, item) => {
+    const updateData = {
+      card_id: item.id,
+      card_status: element === "Stop" ? "completed" : "running",
+    };
+    updateCampaignItem(updateData);
+  };
+
+  const linkClick = (item) => {
+    setSelectedCampaign(item);
+    setOpen(true);
+    // navigate("/invoice");
+  };
+
+  const handleButtonClick = (e) => {
+    switch (e) {
+      case "Top-Up":
+        setisTopUp(true);
+        setTopUpOpen(true);
+        break;
+      case "Reimburse":
+        setisTopUp(false);
+        setTopUpOpen(true);
+        break;
+      case "Connect brand handle":
+        (async () => {
+          try {
+            // setShowLoading(true);
+            const response = await APIAuthCall("/user/profile/request-brand-twitter-connect", "GET", {}, {}, cookies.token);
+            if (response.data) {
+              // setShowLoading(false);
+              const { url } = response.data;
+              localStorage.setItem("firstTime", false);
+              setTwitterLoginURL(url);
+              window.location.href = url + "&force_login=true";
+            }
+          } catch (error) {
+            console.error("error===", error);
+            // setShowLoading(false);
+          }
+        })();
+        break;
+      default:
+        break;
+    }
+  };
+
+  const confirmClick = () => {
+    window.location.href = twitterLoginURL;
+  };
+
+  const cancelClick = () => {
+    window.location.href = twitterLoginURL + "&force_login=true";
+  };
+
+  return (
+    <ContainerStyled align="center" justify="space-between">
+      {store && store?.user?.username?.toLowerCase() === "ashh20x" ? (
+        <LinkContainer>
+          <Link to="/admin">
+            <p>Admin Panel</p>
+          </Link>
+        </LinkContainer>
+      ) : null}
+      <CardSection>
+        <StatusCard
+          title={"Hedera Account ID"}
+          content={store.user.hedera_wallet_id ?? ""}
+          buttonTag={[`${!store.user.hedera_wallet_id ? "Connect" : ""}`]}
+          isButton={!store.user.hedera_wallet_id}
+          text={""}
+          buttonClick={(e) => {
+            if (pairingData) disconnect();
+            else connectHashpack();
+          }}
+        />
+        <StatusCard
+          title={"Available Budget"}
+          content={(store?.available_budget / Math.pow(10, 8)).toFixed(3) + " ℏ"}
+          buttonTag={["Top-Up", "Reimburse"]}
+          isButton={true}
+          text={""}
+          isDisable={!store?.user?.hedera_wallet_id}
+          buttonClick={(e) => handleButtonClick(e)}
+        />
+        <StatusCard
+          title={"Brand Twitter Handle"}
+          content={store?.user?.business_twitter_handle ? "@" + store?.user?.business_twitter_handle : ""}
+          buttonTag={[!store?.user?.business_twitter_handle ? "Connect brand handle" : "Reconnect"]}
+          isButton={!store?.user?.business_twitter_handle}
+          text={""}
+          buttonClick={(e) => handleButtonClick(e)}
+          isDisable={store?.currentStatus}
+        />
+        <StatusCard
+          title={"Personal Twitter Handle"}
+          content={store?.user?.personal_twitter_handle ? "@" + store?.user?.personal_twitter_handle : ""}
+          buttonTag={["ReConnect"]}
+          isButton={false}
+          text={"Total 0 ℏ rewarded"}
+        />
+        {tableData.length > 0 ? <StatusCard title={"Status"} content={store?.currentStatus} /> : null}
+        {/* {cardDataArr.map((item, i) => (
+          <StatusCard
+            key={item.title}
+            title={item.title}
+            content={item.content}
+            buttonTag={item.buttonTag}
+            isButton={item.isButton}
+            isDisable={i === 0 ? buttonDisabled : false}
+            text={item.text}
+            buttonClick={(e) => handleButtonClick(e, i)}
+          />
+        ))} */}
+      </CardSection>
+
+      <TableSection>
+        <CustomTable2 stickyHeader>
+          <CustomRowHead>
+            <TableRow>
+              {tableHeadRow.map((item) => (
+                <CustomTableHeadCell key={item.id} align={item.align} style={{ minWidth: item.minWidth, width: item.width }}>
+                  {item.label}
+                </CustomTableHeadCell>
+              ))}
+            </TableRow>
+          </CustomRowHead>
+          <TableBody>
+            {tableData.map((item, index) => (
+              <TableRow>
+                <CustomTableBodyCell key={item.id} align={item.align} style={{ minWidth: item.minWidth, width: item.width }}>
+                  {tableData.length - index}
+                </CustomTableBodyCell>
+                <CustomTableBodyCell>{item.name}</CustomTableBodyCell>
+                <CustomTableBodyCell>
+                  <a href="#" onClick={() => linkClick(item)}>
+                    Link
+                  </a>
+                </CustomTableBodyCell>
+                <CustomTableBodyCell>{item.campaign_budget}</CustomTableBodyCell>
+                <CustomTableBodyCell>{(item.amount_spent / Math.pow(10, 8)).toFixed(4)}</CustomTableBodyCell>
+                <CustomTableBodyCell>{(item.amount_claimed / Math.pow(10, 8)).toFixed(4)}</CustomTableBodyCell>
+                <CustomTableBodyCell>
+                  {!item.isbutton && item.card_status !== "Completed"
+                    ? item.card_status == "Rejected"
+                      ? "Rejected"
+                      : handleActionButon(item.card_status).map((element) => (
+                          <SecondaryButton text={element} margin="5%" onclick={() => handleAction(element, item)} />
+                        ))
+                    : "Promotion ended"}
+                </CustomTableBodyCell>
+              </TableRow>
+            ))}
+          </TableBody>
+        </CustomTable2>
+      </TableSection>
+      <StatusSection>
+        At the moment you can only run one campaign at a time, and the topped up budget can be used across unlimited number of campaigns.
+      </StatusSection>
+      <PrimaryButton
+        text="CREATE CAMPAIGN"
+        variant="contained"
+        onclick={handleTemplate}
+        disabled={buttonDisabled || !store.available_budget || !store?.user?.hedera_wallet_id || !store?.user?.business_twitter_handle}
+      />
+      {/* (userData?.available_budget === 0 || userData?.available_budget === null) */}
+      <TopUpModal open={openTopup} setOpen={setTopUpOpen} isTopUp={isTopUp} />
+      {open ? <DisplayTableModal open={open} setOpen={setOpen} item={selectedCampaign}></DisplayTableModal> : null}
+      <ConsentModal open={openConsent} setOpen={setConsentOpen} submit={() => submitClick()} noClick={() => clickNo()} />
+      <ConfirmModal open={openConfirmModel} setOpen={setConfirmModel} confirmClick={() => confirmClick()} cancelClick={() => cancelClick()} />
+      <Loader open={showLoading} />
+    </ContainerStyled>
+  );
+};