--- conflicted
+++ resolved
@@ -1,358 +1,354 @@
-import { TableBody, TableRow, useMediaQuery, useTheme } from "@mui/material";
-import { useEffect, useState } from "react";
-import { useCookies } from "react-cookie";
-import { Link, useNavigate } from "react-router-dom";
-import { toast } from "react-toastify";
-import { APIAuthCall, APICall } from "../../../APIConfig/APIServices";
-import { cardData } from "../../../Data/Cards";
-import { tableHeadRow } from "../../../Data/TwitterTable";
-import { useHashConnect } from "../../../HashConnect";
-import PrimaryButton from "../../Buttons/PrimaryButton";
-import SecondaryButton from "../../Buttons/SecondaryButton";
-import { ContainerStyled } from "../../ContainerStyled/ContainerStyled";
-import { Loader } from "../../Loader/Loader";
-import ConfirmModal from "../../PreviewModal/ConfirmModal";
-import ConsentModal from "../../PreviewModal/ConsentPreviewModal";
-import DisplayTableModal from "../../PreviewModal/DisplayTableModal";
-import TopUpModal from "../../PreviewModal/TopUpModal";
-import StatusCard from "../../StatusCard/StatusCard";
-import { CustomRowHead, CustomTable2, CustomTableBodyCell, CustomTableHeadCell } from "../../Tables/CreateTable.styles";
-import notify from "../../Toaster/toaster";
-import { CardSection, LinkContainer, StatusSection, TableSection } from "./CreateTwitterPage.styles";
-
-export const CreateTwitterPage = () => {
-  const [tableData, setTableData] = useState([]);
-  const [userData, setUserData] = useState({});
-  const [openTopup, setTopUpOpen] = useState(false);
-  const [cookies, setCookie] = useCookies(["token"]);
-  const [open, setOpen] = useState(false);
-  const [selectedCampaign, setSelectedCampaign] = useState({});
-  const [cardDataArr, setCardData] = useState([]);
-  const [buttonDisabled, setButtonDisabled] = useState(true);
-  const [showLoading, setShowLoading] = useState(false);
-  const [openConsent, setConsentOpen] = useState(false);
-  const [openConfirmModel, setConfirmModel] = useState(false);
-  const [twitterLoginURL, setTwitterLoginURL] = useState("");
-
-  //check is device is small
-  const theme = useTheme();
-  const isDeviceIsSm = useMediaQuery(theme.breakpoints.down("sm"));
-
-  //Hashpack hook init
-  const {
-    connect,
-    handleTransaction: transferHbar,
-    installedExtensions,
-    walletData: { accountIds },
-    transactionResponse,
-    resetTransactionResponse,
-    acknowledge,
-    resetAcknowledge,
-  } = useHashConnect();
-
-  //Hashpack Effects
-  useEffect(() => {
-    if (acknowledge) toast.warning("Wallet Connected", "You can pay now!");
-    if (resetAcknowledge) resetAcknowledge();
-  }, [acknowledge, resetAcknowledge]);
-
-  //Hashpack functions
-  const connectHashpack = async () => {
-    try {
-      if (isDeviceIsSm) {
-        toast.warning("Please connect with HashPack extension on your desktop to make a payment")
-        return alert("Please connect with HashPack extension on your desktop to make a payment");
-      }
-      if (installedExtensions) {
-        connect();
-      } else {
-        // await sendMarkOFwalletInstall();
-        // Taskbar Alert - Hashpack browser extension not installed, please click on <Go> to visit HashPack website and install their wallet on your browser
-        alert(
-          "Alert - HashPack browser extension not installed, please click on <<OK>> to visit HashPack website and install their wallet on your browser.  Once installed you might need to restart your browser for Taskbar to detect wallet extension first time."
-        );
-        window.open("https://www.hashpack.app");
-      }
-    } catch (e) {
-      console.log(e);
-    }
-  };
-
-  useEffect(() => {
-    let mounted = true;
-    if (mounted) {
-      setShowLoading(true);
-      getUserInfo();
-    }
-    return () => (mounted = false);
-  }, []);
-  let navigate = useNavigate();
-  const handleTemplate = () => {
-    navigate("/campaign");
-  };
-  const getUserInfo = async () => {
-    try {
-      const user_id = localStorage.getItem("user_id");
-      // const user_id =user.id
-      setShowLoading(true);
-      const response = await APICall("/user/profile/" + user_id + "/", "GET", {}, null, false, cookies.token);
-      if (response.data) {
-        localStorage.setItem("user", JSON.stringify(response.data));
-        getCampaignList();
-        setUserData(response.data);
-        const { consent } = response.data;
-        if (consent === true) {
-          // setShowLoading(false)
-        } else {
-          setShowLoading(false);
-          setConsentOpen(true);
-        }
-      }
-    } catch (err) {
-      console.error("/user/profile/", err);
-      setShowLoading(false);
-    }
-  };
-  const getCampaignList = async () => {
-    const user = JSON.parse(localStorage.getItem("user"));
-    setUserData(user);
-    if (user && user.business_twitter_handle) {
-      cardData[0].buttonTag = ["Reconnect"];
-    }
-    // cardData[0].content = user?.hedera_wallet_id;
-    cardData[0].content = user?.business_twitter_handle;
-    cardData[1].content = user?.personal_twitter_handle ? "@" + user?.personal_twitter_handle : "";
-    cardData[1].text = 0 + " ℏ bars rewarded";
-    cardData[2].content = user?.available_budget ? user?.available_budget + " ℏ" : 0 + " ℏ";
-    cardData[3].content = "";
-
-    try {
-      const response = await APICall("/campaign/twitter-card/", "GET", null, null, false, cookies.token);
-      if (response.data) {
-        setTableData(response.data.results);
-        if (response.data.results.length > 0) {
-          let results = response.data.results.filter((data) => data.card_status === "Pending");
-          let resultsRunning = response.data.results.filter((data) => data.card_status === "Running");
-          if (results.length > 0) {
-            cardData[4].content = results[0].card_status === "Pending" ? "Pending Approval" : results[0].card_status;
-            results[0].card_status === "Pending" ? setButtonDisabled(true) : setButtonDisabled(false);
-            setButtonDisabled(true);
-          } else if (resultsRunning.length > 0) {
-            cardData[4].content = resultsRunning[0].card_status === "Pending" ? "Pending Approval" : resultsRunning[0].card_status;
-            resultsRunning[0].card_status === "Running" ? setButtonDisabled(true) : setButtonDisabled(false);
-            setButtonDisabled(true);
-          } else {
-            cardData[4].content = "Completed";
-            setButtonDisabled(false);
-          }
-          setCardData(cardData);
-        } else {
-          setCardData(cardData);
-          setButtonDisabled(false);
-        }
-        setShowLoading(false);
-      } else {
-        setButtonDisabled(false);
-        setShowLoading(false);
-      }
-    } catch (err) {
-      console.log("/campaign/twitter-card/", err);
-      setShowLoading(false);
-    }
-  };
-
-  const handleActionButon = (key) => {
-    switch (key) {
-      case "Running":
-        return ["Stop"];
-      case "Pending":
-        return [];
-      case "Pause":
-        return ["Run", "Stop"];
-      case "Completed":
-        return ["Promotion ended"];
-      case "Rejected":
-        return [];
-      default:
-        return [];
-    }
-  };
-
-  const submitClick = async () => {
-    setShowLoading(true);
-    const userInfo = JSON.parse(localStorage.getItem("user"));
-    const user_data = {
-      ...userInfo,
-      consent: true,
-    };
-    try {
-      const response = await APICall("/user/profile/" + userInfo.id + "/", "PATCH", {}, user_data, false, cookies.token);
-      if (response.data) {
-        setShowLoading(false);
-        setConsentOpen(false);
-
-        // navigate("/dashboard");
-      }
-    } catch (err) {
-      console.error("/user/profile/:", err);
-      setShowLoading(false);
-    }
-  };
-
-  const updateCampaignItem = async (data) => {
-    try {
-      setShowLoading(true);
-      await APICall("/campaign/twitter-card/card_status/", "POST", null, data, false, cookies.token);
-      getCampaignList();
-      notify("Status updated!");
-    } catch (err) {
-      console.log("/campaign/twitter-card/card_status/:", err);
-      setShowLoading(false);
-      notify("Something went wrong! Please try again later");
-    }
-  };
-
-  const clickNo = () => {
-    // Alert('You need to Accept consent!');
-  };
-
-  const handleAction = (element, item) => {
-    const updateData = {
-      card_id: item.id,
-      card_status: element === "Stop" ? "Completed" : "Running",
-    };
-    updateCampaignItem(updateData);
-  };
-
-  const linkClick = (item) => {
-    setSelectedCampaign(item);
-    setOpen(true);
-    // navigate("/invoice");
-  };
-
-  const handleButtonClick = (e, i) => {
-    if (e === "Top-Up") {
-      setTopUpOpen(true);
-    } else if (i === 0) {
-      alert("Please install hashconnect wallet extension first. from chrome web store.");
-    } else if (i === 1) {
-      (async () => {
-        try {
-          const response = await APIAuthCall("/user/profile/request-brand-twitter-connect", "GET", {}, {}, cookies.token);
-          if (response.data) {
-            const { url } = response.data;
-            setTwitterLoginURL(url);
-            if (e === "Connect") {
-              setConfirmModel(true);
-            } else {
-              window.location.href = url + "&force_login=true";
-            }
-          }
-        } catch (error) {
-          console.error("error===", error);
-        }
-      })();
-    }
-  };
-
-  const confirmClick = () => {
-    window.location.href = twitterLoginURL;
-  };
-
-  const cancelClick = () => {
-    window.location.href = twitterLoginURL + "&force_login=true";
-<<<<<<< HEAD
-  }
-
-=======
-  };
->>>>>>> 016afa27
-
-  return (
-    <ContainerStyled align="center" justify="space-between">
-      {userData && userData?.username?.toLowerCase() === "ashh20x" ? (
-        <LinkContainer>
-          <Link to="/admin">
-            <p>Admin Panel</p>
-          </Link>
-        </LinkContainer>
-      ) : null}
-      <CardSection>
-        <StatusCard
-          title={"Hedera Account ID"}
-          content={accountIds ?? ""}
-          buttonTag={[`${accountIds ? "Disconnect":"Connect"}`]}
-          isButton={true}
-          text={""}
-          buttonClick={(e) => connectHashpack()}
-        />
-        {cardDataArr.map((item, i) => (
-          <StatusCard
-            key={item.title}
-            title={item.title}
-            content={item.content}
-            buttonTag={item.buttonTag}
-            isButton={item.isButton}
-            isDisable={i === 1 ? buttonDisabled : false}
-            text={item.text}
-            buttonClick={(e) => handleButtonClick(e, i)}
-          />
-        ))}
-      </CardSection>
-
-      <TableSection>
-        <CustomTable2 stickyHeader>
-          <CustomRowHead>
-            <TableRow>
-              {tableHeadRow.map((item) => (
-                <CustomTableHeadCell key={item.id} align={item.align} style={{ minWidth: item.minWidth, width: item.width }}>
-                  {item.label}
-                </CustomTableHeadCell>
-              ))}
-            </TableRow>
-          </CustomRowHead>
-          <TableBody>
-            {tableData.map((item, index) => (
-              <TableRow>
-                <CustomTableBodyCell key={item.id} align={item.align} style={{ minWidth: item.minWidth, width: item.width }}>
-                  {tableData.length - index}
-                </CustomTableBodyCell>
-                <CustomTableBodyCell>{item.name}</CustomTableBodyCell>
-                <CustomTableBodyCell>
-                  <a href="#" onClick={() => linkClick(item)}>
-                    Link
-                  </a>
-                </CustomTableBodyCell>
-                <CustomTableBodyCell>{item.campaign_budget}</CustomTableBodyCell>
-                <CustomTableBodyCell>{item.amount_spent}</CustomTableBodyCell>
-                <CustomTableBodyCell>{item.amount_claimed}</CustomTableBodyCell>
-                <CustomTableBodyCell>
-                  {!item.isbutton && item.card_status !== "Completed"
-                    ? item.card_status == "Rejected"
-                      ? "Rejected"
-                      : handleActionButon(item.card_status).map((element) => (
-                          <SecondaryButton text={element} margin="5%" onclick={() => handleAction(element, item)} />
-                        ))
-                    : "Promotion ended"}
-                </CustomTableBodyCell>
-              </TableRow>
-            ))}
-          </TableBody>
-        </CustomTable2>
-      </TableSection>
-      <StatusSection>A 10% charge is applied for every top up (you can run unlimited number of campaigns for the escrowed budget).</StatusSection>
-      <PrimaryButton
-        text="CREATE CAMPAIGN"
-        variant="contained"
-        onclick={handleTemplate}
-        disabled={buttonDisabled || userData?.available_budget === 0 || userData?.available_budget === null}
-      />
-      {/* (userData?.available_budget === 0 || userData?.available_budget === null) */}
-      <TopUpModal open={openTopup} setOpen={setTopUpOpen} />
-      {open ? <DisplayTableModal open={open} setOpen={setOpen} item={selectedCampaign}></DisplayTableModal> : null}
-      <ConsentModal open={openConsent} setOpen={setConsentOpen} submit={() => submitClick()} noClick={() => clickNo()} />
-      <ConfirmModal open={openConfirmModel} setOpen={setConfirmModel} confirmClick={() => confirmClick()} cancelClick={() => cancelClick()} />
-      <Loader open={showLoading} />
-    </ContainerStyled>
-  );
-};
+import { TableBody, TableRow, useMediaQuery, useTheme } from "@mui/material";
+import { useEffect, useState } from "react";
+import { useCookies } from "react-cookie";
+import { Link, useNavigate } from "react-router-dom";
+import { toast } from "react-toastify";
+import { APIAuthCall, APICall } from "../../../APIConfig/APIServices";
+import { cardData } from "../../../Data/Cards";
+import { tableHeadRow } from "../../../Data/TwitterTable";
+import { useHashConnect } from "../../../HashConnect";
+import PrimaryButton from "../../Buttons/PrimaryButton";
+import SecondaryButton from "../../Buttons/SecondaryButton";
+import { ContainerStyled } from "../../ContainerStyled/ContainerStyled";
+import { Loader } from "../../Loader/Loader";
+import ConfirmModal from "../../PreviewModal/ConfirmModal";
+import ConsentModal from "../../PreviewModal/ConsentPreviewModal";
+import DisplayTableModal from "../../PreviewModal/DisplayTableModal";
+import TopUpModal from "../../PreviewModal/TopUpModal";
+import StatusCard from "../../StatusCard/StatusCard";
+import { CustomRowHead, CustomTable2, CustomTableBodyCell, CustomTableHeadCell } from "../../Tables/CreateTable.styles";
+import notify from "../../Toaster/toaster";
+import { CardSection, LinkContainer, StatusSection, TableSection } from "./CreateTwitterPage.styles";
+
+export const CreateTwitterPage = () => {
+  const [tableData, setTableData] = useState([]);
+  const [userData, setUserData] = useState({});
+  const [openTopup, setTopUpOpen] = useState(false);
+  const [cookies, setCookie] = useCookies(["token"]);
+  const [open, setOpen] = useState(false);
+  const [selectedCampaign, setSelectedCampaign] = useState({});
+  const [cardDataArr, setCardData] = useState([]);
+  const [buttonDisabled, setButtonDisabled] = useState(true);
+  const [showLoading, setShowLoading] = useState(false);
+  const [openConsent, setConsentOpen] = useState(false);
+  const [openConfirmModel, setConfirmModel] = useState(false);
+  const [twitterLoginURL, setTwitterLoginURL] = useState("");
+
+  //check is device is small
+  const theme = useTheme();
+  const isDeviceIsSm = useMediaQuery(theme.breakpoints.down("sm"));
+
+  //Hashpack hook init
+  const {
+    connect,
+    handleTransaction: transferHbar,
+    installedExtensions,
+    walletData: { accountIds },
+    transactionResponse,
+    resetTransactionResponse,
+    acknowledge,
+    resetAcknowledge,
+  } = useHashConnect();
+
+  //Hashpack Effects
+  useEffect(() => {
+    if (acknowledge) toast.warning("Wallet Connected", "You can pay now!");
+    if (resetAcknowledge) resetAcknowledge();
+  }, [acknowledge, resetAcknowledge]);
+
+  //Hashpack functions
+  const connectHashpack = async () => {
+    try {
+      if (isDeviceIsSm) {
+        toast.warning("Please connect with HashPack extension on your desktop to make a payment")
+        return alert("Please connect with HashPack extension on your desktop to make a payment");
+      }
+      if (installedExtensions) {
+        connect();
+      } else {
+        // await sendMarkOFwalletInstall();
+        // Taskbar Alert - Hashpack browser extension not installed, please click on <Go> to visit HashPack website and install their wallet on your browser
+        alert(
+          "Alert - HashPack browser extension not installed, please click on <<OK>> to visit HashPack website and install their wallet on your browser.  Once installed you might need to restart your browser for Taskbar to detect wallet extension first time."
+        );
+        window.open("https://www.hashpack.app");
+      }
+    } catch (e) {
+      console.log(e);
+    }
+  };
+
+  useEffect(() => {
+    let mounted = true;
+    if (mounted) {
+      setShowLoading(true);
+      getUserInfo();
+    }
+    return () => (mounted = false);
+  }, []);
+  let navigate = useNavigate();
+  const handleTemplate = () => {
+    navigate("/campaign");
+  };
+  const getUserInfo = async () => {
+    try {
+      const user_id = localStorage.getItem("user_id");
+      // const user_id =user.id
+      setShowLoading(true);
+      const response = await APICall("/user/profile/" + user_id + "/", "GET", {}, null, false, cookies.token);
+      if (response.data) {
+        localStorage.setItem("user", JSON.stringify(response.data));
+        getCampaignList();
+        setUserData(response.data);
+        const { consent } = response.data;
+        if (consent === true) {
+          // setShowLoading(false)
+        } else {
+          setShowLoading(false);
+          setConsentOpen(true);
+        }
+      }
+    } catch (err) {
+      console.error("/user/profile/", err);
+      setShowLoading(false);
+    }
+  };
+  const getCampaignList = async () => {
+    const user = JSON.parse(localStorage.getItem("user"));
+    setUserData(user);
+    if (user && user.business_twitter_handle) {
+      cardData[0].buttonTag = ["Reconnect"];
+    }
+    // cardData[0].content = user?.hedera_wallet_id;
+    cardData[0].content = user?.business_twitter_handle;
+    cardData[1].content = user?.personal_twitter_handle ? "@" + user?.personal_twitter_handle : "";
+    cardData[1].text = 0 + " ℏ bars rewarded";
+    cardData[2].content = user?.available_budget ? user?.available_budget + " ℏ" : 0 + " ℏ";
+    cardData[3].content = "";
+
+    try {
+      const response = await APICall("/campaign/twitter-card/", "GET", null, null, false, cookies.token);
+      if (response.data) {
+        setTableData(response.data.results);
+        if (response.data.results.length > 0) {
+          let results = response.data.results.filter((data) => data.card_status === "Pending");
+          let resultsRunning = response.data.results.filter((data) => data.card_status === "Running");
+          if (results.length > 0) {
+            cardData[4].content = results[0].card_status === "Pending" ? "Pending Approval" : results[0].card_status;
+            results[0].card_status === "Pending" ? setButtonDisabled(true) : setButtonDisabled(false);
+            setButtonDisabled(true);
+          } else if (resultsRunning.length > 0) {
+            cardData[4].content = resultsRunning[0].card_status === "Pending" ? "Pending Approval" : resultsRunning[0].card_status;
+            resultsRunning[0].card_status === "Running" ? setButtonDisabled(true) : setButtonDisabled(false);
+            setButtonDisabled(true);
+          } else {
+            cardData[4].content = "Completed";
+            setButtonDisabled(false);
+          }
+          setCardData(cardData);
+        } else {
+          setCardData(cardData);
+          setButtonDisabled(false);
+        }
+        setShowLoading(false);
+      } else {
+        setButtonDisabled(false);
+        setShowLoading(false);
+      }
+    } catch (err) {
+      console.log("/campaign/twitter-card/", err);
+      setShowLoading(false);
+    }
+  };
+
+  const handleActionButon = (key) => {
+    switch (key) {
+      case "Running":
+        return ["Stop"];
+      case "Pending":
+        return [];
+      case "Pause":
+        return ["Run", "Stop"];
+      case "Completed":
+        return ["Promotion ended"];
+      case "Rejected":
+        return [];
+      default:
+        return [];
+    }
+  };
+
+  const submitClick = async () => {
+    setShowLoading(true);
+    const userInfo = JSON.parse(localStorage.getItem("user"));
+    const user_data = {
+      ...userInfo,
+      consent: true,
+    };
+    try {
+      const response = await APICall("/user/profile/" + userInfo.id + "/", "PATCH", {}, user_data, false, cookies.token);
+      if (response.data) {
+        setShowLoading(false);
+        setConsentOpen(false);
+
+        // navigate("/dashboard");
+      }
+    } catch (err) {
+      console.error("/user/profile/:", err);
+      setShowLoading(false);
+    }
+  };
+
+  const updateCampaignItem = async (data) => {
+    try {
+      setShowLoading(true);
+      await APICall("/campaign/twitter-card/card_status/", "POST", null, data, false, cookies.token);
+      getCampaignList();
+      notify("Status updated!");
+    } catch (err) {
+      console.log("/campaign/twitter-card/card_status/:", err);
+      setShowLoading(false);
+      notify("Something went wrong! Please try again later");
+    }
+  };
+
+  const clickNo = () => {
+    // Alert('You need to Accept consent!');
+  };
+
+  const handleAction = (element, item) => {
+    const updateData = {
+      card_id: item.id,
+      card_status: element === "Stop" ? "Completed" : "Running",
+    };
+    updateCampaignItem(updateData);
+  };
+
+  const linkClick = (item) => {
+    setSelectedCampaign(item);
+    setOpen(true);
+    // navigate("/invoice");
+  };
+
+  const handleButtonClick = (e, i) => {
+    if (e === "Top-Up") {
+      setTopUpOpen(true);
+    } else if (i === 0) {
+      alert("Please install hashconnect wallet extension first. from chrome web store.");
+    } else if (i === 1) {
+      (async () => {
+        try {
+          const response = await APIAuthCall("/user/profile/request-brand-twitter-connect", "GET", {}, {}, cookies.token);
+          if (response.data) {
+            const { url } = response.data;
+            setTwitterLoginURL(url);
+            if (e === "Connect") {
+              setConfirmModel(true);
+            } else {
+              window.location.href = url + "&force_login=true";
+            }
+          }
+        } catch (error) {
+          console.error("error===", error);
+        }
+      })();
+    }
+  };
+
+  const confirmClick = () => {
+    window.location.href = twitterLoginURL;
+  };
+
+  const cancelClick = () => {
+    window.location.href = twitterLoginURL + "&force_login=true";
+  }
+
+
+  return (
+    <ContainerStyled align="center" justify="space-between">
+      {userData && userData?.username?.toLowerCase() === "ashh20x" ? (
+        <LinkContainer>
+          <Link to="/admin">
+            <p>Admin Panel</p>
+          </Link>
+        </LinkContainer>
+      ) : null}
+      <CardSection>
+        <StatusCard
+          title={"Hedera Account ID"}
+          content={accountIds ?? ""}
+          buttonTag={[`${accountIds ? "Disconnect":"Connect"}`]}
+          isButton={true}
+          text={""}
+          buttonClick={(e) => connectHashpack()}
+        />
+        {cardDataArr.map((item, i) => (
+          <StatusCard
+            key={item.title}
+            title={item.title}
+            content={item.content}
+            buttonTag={item.buttonTag}
+            isButton={item.isButton}
+            isDisable={i === 1 ? buttonDisabled : false}
+            text={item.text}
+            buttonClick={(e) => handleButtonClick(e, i)}
+          />
+        ))}
+      </CardSection>
+
+      <TableSection>
+        <CustomTable2 stickyHeader>
+          <CustomRowHead>
+            <TableRow>
+              {tableHeadRow.map((item) => (
+                <CustomTableHeadCell key={item.id} align={item.align} style={{ minWidth: item.minWidth, width: item.width }}>
+                  {item.label}
+                </CustomTableHeadCell>
+              ))}
+            </TableRow>
+          </CustomRowHead>
+          <TableBody>
+            {tableData.map((item, index) => (
+              <TableRow>
+                <CustomTableBodyCell key={item.id} align={item.align} style={{ minWidth: item.minWidth, width: item.width }}>
+                  {tableData.length - index}
+                </CustomTableBodyCell>
+                <CustomTableBodyCell>{item.name}</CustomTableBodyCell>
+                <CustomTableBodyCell>
+                  <a href="#" onClick={() => linkClick(item)}>
+                    Link
+                  </a>
+                </CustomTableBodyCell>
+                <CustomTableBodyCell>{item.campaign_budget}</CustomTableBodyCell>
+                <CustomTableBodyCell>{item.amount_spent}</CustomTableBodyCell>
+                <CustomTableBodyCell>{item.amount_claimed}</CustomTableBodyCell>
+                <CustomTableBodyCell>
+                  {!item.isbutton && item.card_status !== "Completed"
+                    ? item.card_status == "Rejected"
+                      ? "Rejected"
+                      : handleActionButon(item.card_status).map((element) => (
+                          <SecondaryButton text={element} margin="5%" onclick={() => handleAction(element, item)} />
+                        ))
+                    : "Promotion ended"}
+                </CustomTableBodyCell>
+              </TableRow>
+            ))}
+          </TableBody>
+        </CustomTable2>
+      </TableSection>
+      <StatusSection>A 10% charge is applied for every top up (you can run unlimited number of campaigns for the escrowed budget).</StatusSection>
+      <PrimaryButton
+        text="CREATE CAMPAIGN"
+        variant="contained"
+        onclick={handleTemplate}
+        disabled={buttonDisabled || userData?.available_budget === 0 || userData?.available_budget === null}
+      />
+      {/* (userData?.available_budget === 0 || userData?.available_budget === null) */}
+      <TopUpModal open={openTopup} setOpen={setTopUpOpen} />
+      {open ? <DisplayTableModal open={open} setOpen={setOpen} item={selectedCampaign}></DisplayTableModal> : null}
+      <ConsentModal open={openConsent} setOpen={setConsentOpen} submit={() => submitClick()} noClick={() => clickNo()} />
+      <ConfirmModal open={openConfirmModel} setOpen={setConfirmModel} confirmClick={() => confirmClick()} cancelClick={() => cancelClick()} />
+      <Loader open={showLoading} />
+    </ContainerStyled>
+  );
+};