import { useEffect, useState } from "react";
import { useNavigate } from "react-router-dom";
import { useDappAPICall } from "../../../APIConfig/dAppApiServices";
import Image from "../../../IconsPng/arrow-symbol.png";
import Typography from "../../../Typography/Typography";
import SecondaryButton from "../../Buttons/SecondaryButton";
import { ContainerStyled } from "../../ContainerStyled/ContainerStyled";
import notify from "../../Toaster/toaster";

import { TableBody, TableRow, Link } from "@mui/material";
import { useCookies } from "react-cookie";
import { toast } from "react-toastify";
import { APICall } from "../../../APIConfig/APIServices";
import { adminTableHeadRow } from "../../../Data/TwitterTable";
import { Loader } from "../../Loader/Loader";
import { CustomRowHead, CustomTable2, CustomTableBodyCell, CustomTableHeadCell } from "../../Tables/CreateTable.styles";
import { ImgWrap, TableSection, WrappeText } from "./TwitterCardList.styles";

export const TwitterCardScreen = () => {
  let navigate = useNavigate();

  const [tableData, setTableData] = useState([]);

  const [cookies, setCookie] = useCookies(["token"]);
  const [open, setOpen] = useState(false);
  const [noData, setNoData] = useState(false);
  const [showLoading, setShowLoading] = useState(false);
  const { dAppAPICall } = useDappAPICall();

  useEffect(() => {
    let mounted = true;
    if (mounted) {
      setShowLoading(true);
      getCampaignList();
    }
    return () => (mounted = false);
  }, []);

  const getCampaignList = async () => {
    try {
      // const response = await APICall("/campaign/twitter-card/pending_cards", "GET", null, null, false, cookies.token);
      const response = await dAppAPICall({
        url: "admin/twitter-card?status=Pending",
        method: "GET",
      });
      if (response.length > 0) {
        setTableData(response);
        setNoData(false);
      } else {
        setTableData([]);
        setNoData(true);
      }
      setShowLoading(false);
    } catch (err) {
      console.log("/campaign/twitter-card/pending_cards:", err);
    }
  };

  const updateCampaignItem = async (data, element) => {
    try {
      setShowLoading(true);
      // await APICall("/campaign/twitter-card/card_status/", "POST", null, data, false, cookies.token);
      await dAppAPICall({
        url: "campaign/update-status",
        method: "POST",
        data,
      });
      notify(data.card_status === "Running" ? "Approved" : data.card_status);
      getCampaignList();
    } catch (err) {
      console.log("/campaign/twitter-card/card_status/:", err);
      setShowLoading(false);
    }
  };

  const handleActionButon = (key) => {
    switch (key) {
      case "Running":
        return ["Pause", "Stop"];
      case "Pending":
        return ["Approved", "Reject"];
      case "Pause":
        return ["Run", "Stop"];
      case "Completed":
        return ["Promotion ended"];
      case "Rejected":
        return [];
      default:
        return [];
    }
  };

  const theme = {
    weight: 500,
    size: "36px",
    color: "#000000",
    sizeRes: "28px",
  };

  const updateBalancesForCampaign = async (card_id) => {
    try {
      await dAppAPICall({
        url: "transaction/add-campaign",
        method: "POST",
        data: {
          campaignId: card_id,
        },
      });
    } catch (error) {
      toast.error(error.message);
      console.log(error);
    }
  };

  const handleAction = async (element, item) => {
    const updateData = {
      card_id: item.id,
      card_status: element === "Approved" ? "running" : "rejected",
    };
    await updateCampaignItem(updateData, element);
  };

  const handleBack = () => {
    navigate("/dashboard");
  };

  const getOwnerName = (user_id) => {
    try {
      // const response = await APICall("/user/profile/" + user_id + "/", "GET", {}, null, false, cookies.token);
      // console.log("-------", response);
      return user_id;
    } catch (err) {
      console.log("error---", err);
    }
  };

  return (
    <ContainerStyled align="center" padding="5px" margin="12px" justify="space-between">
      <ImgWrap onClick={handleBack}>
        <img width={30} src={Image} alt="" />
      </ImgWrap>
      <Typography theme={theme}>Campaign List</Typography>
      <TableSection>
        <CustomTable2 stickyHeader aria-label="simple table">
          <CustomRowHead>
            <TableRow>
              {adminTableHeadRow.map((item) => (
                <CustomTableHeadCell key={item.id} align={item.align} style={{ minWidth: item.minWidth, width: item.width }}>
                  {item.label}
                </CustomTableHeadCell>
              ))}
            </TableRow>
          </CustomRowHead>
          <TableBody>
            {tableData.map((item, index) => (
              <TableRow>
                <CustomTableBodyCell key={item.id} align={item.align} style={{ minWidth: item.minWidth, width: item.width }}>
                  {index + 1}
                </CustomTableBodyCell>
                <CustomTableBodyCell>{item.name}</CustomTableBodyCell>
                {/* <CustomTableBodyCell><a href='#' onClick={() => linkClick(item)}>Link</a></CustomTableBodyCell> */}
                <CustomTableBodyCell>
                  <p>{item.tweet_text}</p>
                </CustomTableBodyCell>
                <CustomTableBodyCell>{item.campaign_budget}</CustomTableBodyCell>
<<<<<<< HEAD
                <CustomTableBodyCell>{item?.user_user?.business_twitter_handle}</CustomTableBodyCell>
=======
                <CustomTableBodyCell>
                  <Link href={`https://twitter.com/${item?.user_user?.business_twitter_handle}`} target="_blank">
                    {`@${item?.user_user?.business_twitter_handle}`}
                  </Link>
                </CustomTableBodyCell>
>>>>>>> 696ed959
                <CustomTableBodyCell>
                  {!item.isbutton && item.card_status !== "Completed"
                    ? handleActionButon(item.card_status).map((element) => (
                        <SecondaryButton text={element} margin="5%" onclick={() => handleAction(element, item)} />
                      ))
                    : "Promotion ended"}
                </CustomTableBodyCell>
              </TableRow>
            ))}
          </TableBody>
        </CustomTable2>
      </TableSection>
      {noData ? <WrappeText>No Data found!</WrappeText> : null}
      <Loader open={showLoading} />
    </ContainerStyled>
  );
};<|MERGE_RESOLUTION|>--- conflicted
+++ resolved
@@ -163,15 +163,11 @@
                   <p>{item.tweet_text}</p>
                 </CustomTableBodyCell>
                 <CustomTableBodyCell>{item.campaign_budget}</CustomTableBodyCell>
-<<<<<<< HEAD
-                <CustomTableBodyCell>{item?.user_user?.business_twitter_handle}</CustomTableBodyCell>
-=======
                 <CustomTableBodyCell>
                   <Link href={`https://twitter.com/${item?.user_user?.business_twitter_handle}`} target="_blank">
                     {`@${item?.user_user?.business_twitter_handle}`}
                   </Link>
                 </CustomTableBodyCell>
->>>>>>> 696ed959
                 <CustomTableBodyCell>
                   {!item.isbutton && item.card_status !== "Completed"
                     ? handleActionButon(item.card_status).map((element) => (
