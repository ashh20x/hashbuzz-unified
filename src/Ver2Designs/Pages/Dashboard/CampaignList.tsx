import InfoOutlinedIcon from "@mui/icons-material/InfoOutlined";
import { Box, Button, Card, Divider, Stack, Typography } from "@mui/material";
import { DataGrid, GridColDef, GridRowsProp } from "@mui/x-data-grid";
import { CurrentUser } from "../../../types";
import { cardStyle } from "./CardGenUtility";
import { useNavigate } from "react-router-dom";
import React, { useCallback, useEffect, useState } from "react";
import { useApiInstance } from "../../../APIConfig/api";
import { toast } from "react-toastify";
import { Loader } from "../../../components/Loader/Loader";
import AssociateModal from "./AssociateModal";
import InfoIcon from "@mui/icons-material/Info";
import { useStore } from "../../../Store/StoreProvider";
import DetailsModal from "../../../components/PreviewModal/DetailsModal";

interface CampaignListProps {
  user?: CurrentUser;
}

const CampaignList = ({ user }: CampaignListProps) => {
  const navigate = useNavigate();
  const [openAssociateModal, setOpenAssociateModal] = useState<boolean>(false);
  const store = useStore();

  const currentUser = store?.currentUser;
  const [open, setOpen] = useState<boolean>(false);
  const [modalData, setModalData] = useState<Object>({});
  const [adminPendingCards, setAdminPendingCards] = useState([])
  const { User, Admin } = useApiInstance();


  const getAllPendingCampaigns = useCallback(async () => {
    const response = await Admin.getPendingCards();
    setAdminPendingCards(response);
  }, [])
  useEffect(() => {
    if (process.env.REACT_APP_ADMIN_ADDRESS === currentUser?.hedera_wallet_id) {
      getAllPendingCampaigns()
    }

  })

  const ADMINCOLUMNS: GridColDef[] = [{ field: "id", headerName: "Card No.", width: 100, align: "center" },
  { field: "name", headerName: "Campaign Name", minWidth: 150, flex: 0.75 },
  {
    field: "type",
    headerName: "Campaign Type",
    minWidth: 150,
    flex: 0.75,
    renderCell: (cellValues) => {
      return <span>{cellValues?.row?.type || "HBAR"}</span>;
    },
  },
  {
    field: "campaign_budget",
    headerName: "Campaign Budget",
    minWidth: 150,
    flex: 0.45,
    renderCell: (cellValues) => {
      return <span>{cellValues?.row?.type === "HBAR" ? cellValues?.row?.campaign_budget / 1e8 : cellValues?.row?.campaign_budget}</span>;
    },
  },
  {
    field: "amount_spent",
    headerName: "Amount Spent",
    width: 150,
    renderCell: (cellValues) => {
      return <span>{cellValues?.row?.type === "HBAR" ? cellValues?.row?.amount_spent / 1e8 : cellValues?.row?.amount_spent}</span>;
    },
  },
  {
    field: "amount_claimed",
    headerName: "Amount Claimed",
    width: 150,
    renderCell: (cellValues) => {
      return <span>{cellValues?.row?.type === "HBAR" ? cellValues?.row?.amount_claimed / 1e8 : cellValues?.row?.amount_claimed}</span>;
    },
  },
  { field: "campaign_stats", headerName: "Campaign Status", minWidth: 150, flex: 0.75 },

  {
    field: "action",
    headerName: "Actions",
    width: 200,
    renderCell: (cellValues) => {
      console.log(cellValues, "cellValues");
      return (
        <>
          <Button
            variant="contained"
            color="primary"
            // disabled={cellValues.row.campaign_stats === "Completed"}
            onClick={() => {

            }}
          >
            Approve
          </Button>

          <Button
            variant="contained"
            color="primary"
            // disabled={cellValues.row.campaign_stats === "Completed"}
            onClick={() => {

            }}
          >
            Reject
          </Button>        </>
      );
    },
  }]

  const balances = store?.balances;
  const [runningCampaigns, setRunningCampaigns] = useState(false);
  const handleTemplate = () => {
    navigate("/campaign");
    // navigate("/create-campaign");
  };
  const [rows, setRows] = React.useState<GridRowsProp>([]);
  const { Campaign } = useApiInstance();
  const [loading, setLoading] = React.useState(false);

  const handleCard = async (id: number) => {
    const res = await User.getCardEngagement({ id: id });
    console.log(res, "CardEngagement");
    setModalData(res.data);
    setOpen(true)
  };

  const handleClick = async (values: any) => {
    console.log(values, "rtyuio");
    try {
      setLoading(true);
      let status = "";
      if (values?.campaign_stats === "Campaign Active") {
        status = "running";
      }
      if (values?.campaign_stats === "Running") {
        status = "completed";
      }
      const data = {
        card_id: values.id,
        card_status: status,
      };
      const response = await Campaign.updateCampaignStatus(data);
      if (response) {
        await getAllCampaigns();
        toast.success(response.message);
        setLoading(false);
      }
    } catch (err: any) {
      console.log(err);
      toast.error(err?.message);
    } finally {
      setLoading(false);
    }
  };

  const columns: GridColDef[] = [
    { field: "id", headerName: "Card No.", width: 100, align: "center" },
    { field: "name", headerName: "Campaign Name", minWidth: 150, flex: 0.75 },
    {
      field: "type",
      headerName: "Campaign Type",
      minWidth: 150,
      flex: 0.75,
      renderCell: (cellValues) => {
        return <span>{cellValues?.row?.type || "HBAR"}</span>;
      },
    },
    {
      field: "campaign_budget",
      headerName: "Campaign Budget",
      minWidth: 150,
      flex: 0.45,
      renderCell: (cellValues) => {
        return <span>{cellValues?.row?.type === "HBAR" ? cellValues?.row?.campaign_budget / 1e8 : cellValues?.row?.campaign_budget}</span>;
      },
    },
    {
      field: "amount_spent",
      headerName: "Amount Spent",
      width: 150,
      renderCell: (cellValues) => {
        return <span>{cellValues?.row?.type === "HBAR" ? cellValues?.row?.amount_spent / 1e8 : cellValues?.row?.amount_spent}</span>;
      },
    },
    {
      field: "amount_claimed",
      headerName: "Amount Claimed",
      width: 150,
      renderCell: (cellValues) => {
        return <span>{cellValues?.row?.type === "HBAR" ? cellValues?.row?.amount_claimed / 1e8 : cellValues?.row?.amount_claimed}</span>;
      },
    },
    { field: "campaign_stats", headerName: "Campaign Status", minWidth: 150, flex: 0.75 },

    {
      field: "action",
      headerName: "Actions",
      width: 200,
      renderCell: (cellValues) => {
        return (
          <>
            <Button
              variant="contained"
              color="primary"
              disabled={cellValues.row.campaign_stats === "Completed"}
              onClick={() => {
                handleClick(cellValues.row);
              }}
            >
              {cellValues.row.campaign_stats === "Completed"
                ? "Completed"
                : cellValues.row.campaign_stats === "Campaign Active"
                  ? "Start"
                  : cellValues.row.campaign_stats === "Running"
                    ? "Stop"
                    : "Update"}
            </Button>
            <div className="info-icon" onClick={() => handleCard(cellValues.row.id)}>
              <InfoIcon />
            </div>
          </>
        );
      },
    },
  ];

  const getAllCampaigns = async () => {
    console.log(runningCampaigns, "Campaigns")
    try {
      // const tokenInfo =  await Admin.getTokenInfo(tokenId);
      const allCampaigns = await Campaign.getCampaigns();
      console.log(allCampaigns, "allcampaigns");
      let data = [];
      allCampaigns?.forEach((item: any) => {
<<<<<<< HEAD
        if (item?.card_status === "Campaign Active") {
=======
        if (item?.card_status === "Pending" || item?.card_status === "Running") {
>>>>>>> 8fd8cdf4
          setRunningCampaigns(true);
          return;
        }
      });
      if (allCampaigns?.length > 0) {
        data = allCampaigns?.map((item: any) => {
          return ({
            id: item?.id,
            name: item?.name,
            campaign_stats: item?.card_status,
            campaign_budget: item?.campaign_budget,
            amount_spent: item?.amount_spent,
            amount_claimed: item?.amount_claimed,
            type: item?.type,
          })
        });
      }
      setRows(data);
    } catch (err) {
      console.log(err);
    }
  };

  React.useEffect(() => {
    getAllCampaigns();
  }, []);

  return (
    <Box>
      <Box
        sx={{
          marginTop: 4,
          marginBottom: 2,
          backgroundColor: cardStyle.backgroundColor,
          border: 1,
          borderColor: cardStyle.borderColor,
        }}
        elevation={0}
        component={Card}
      >
        <Box sx={{ p: 2 }}>
          <Stack direction={"row"} justifyContent="space-between" alignItems={"center"}>
            <Stack direction={"row"}>
              <Box sx={{ marginRight: 1 }}>
                <InfoOutlinedIcon />
              </Box>
              <Typography sx={{ maxWidth: 400 }} variant="caption">
                During the beta phase, there is a limitation of running a single campaign concurrently. Each campaign will conclude automatically 24 hours after its initiation, unless you choose to end it earlier. We anticipate relaxing these constraints gradually. Additionally, your recharged balance is available for unlimited use across various campaigns.
              </Typography>
            </Stack>
            {process.env.REACT_APP_ADMIN_ADDRESS === currentUser?.hedera_wallet_id && (
              <Button size="large" variant="contained" disableElevation onClick={() => setOpenAssociateModal(true)}>
                Associate
              </Button>
            )}
            <Button
              size="large"
              variant="contained"
              disableElevation
              disabled={!user?.available_budget || runningCampaigns || !user?.hedera_wallet_id || !user?.business_twitter_handle}
              onClick={handleTemplate}
            >
              Create Campaign
            </Button>
            <AssociateModal open={openAssociateModal} onClose={() => setOpenAssociateModal(false)} />
          </Stack>
        </Box>
        <Divider sx={{ borderColor: cardStyle.borderColor }} />
        <Box sx={{ height: "calc(100vh - 436px)" }}>
          <DataGrid rows={rows} columns={columns} paginationMode="server" rowsPerPageOptions={[20]} />
        </Box>
      </Box>
      <DetailsModal open={open} setOpen={setOpen} data={modalData} />
      <Loader open={loading} />
    </Box>
  );
};

export default CampaignList;<|MERGE_RESOLUTION|>--- conflicted
+++ resolved
@@ -30,15 +30,20 @@
 
 
   const getAllPendingCampaigns = useCallback(async () => {
-    const response = await Admin.getPendingCards();
-    setAdminPendingCards(response);
+    try {
+
+      const response = await Admin.getPendingCards();
+      setAdminPendingCards(response);
+    } catch (err) {
+      console.log(err)
+    }
   }, [])
   useEffect(() => {
     if (process.env.REACT_APP_ADMIN_ADDRESS === currentUser?.hedera_wallet_id) {
-      getAllPendingCampaigns()
+      getAllPendingCampaigns();
     }
 
-  })
+  }, [getAllPendingCampaigns, currentUser?.hedera_wallet_id])
 
   const ADMINCOLUMNS: GridColDef[] = [{ field: "id", headerName: "Card No.", width: 100, align: "center" },
   { field: "name", headerName: "Campaign Name", minWidth: 150, flex: 0.75 },
@@ -89,9 +94,19 @@
           <Button
             variant="contained"
             color="primary"
-            // disabled={cellValues.row.campaign_stats === "Completed"}
-            onClick={() => {
-
+            onClick={async () => {
+              const data = {
+                approve: true,
+                id: cellValues?.row?.id
+              }
+              try {
+                const response = await Admin.updateStatus(data);
+                getAllPendingCampaigns()
+                toast(response?.message);
+                console.log(response, "update status")
+              } catch (err) {
+                console.log(err)
+              }
             }}
           >
             Approve
@@ -100,9 +115,21 @@
           <Button
             variant="contained"
             color="primary"
-            // disabled={cellValues.row.campaign_stats === "Completed"}
-            onClick={() => {
-
+            style={{ marginLeft: "10px" }}
+            onClick={async () => {
+              const data = {
+                approve: false,
+                id: cellValues?.row?.id
+              }
+              try {
+                const response = await Admin.updateStatus(data);
+                getAllPendingCampaigns()
+                console.log(response, "update status");
+                toast(response?.message);
+
+              } catch (err) {
+                console.log(err)
+              }
             }}
           >
             Reject
@@ -206,14 +233,14 @@
             <Button
               variant="contained"
               color="primary"
-              disabled={cellValues.row.campaign_stats === "Completed"}
+              disabled={cellValues.row.campaign_stats === "Campaign Complete, Initiating Rewards" || cellValues.row.approve === false || cellValues.row.campaign_stats === "Under Review " ||cellValues.row.campaign_stats === "Campaign Declined"}
               onClick={() => {
                 handleClick(cellValues.row);
               }}
             >
-              {cellValues.row.campaign_stats === "Completed"
+              {cellValues.row.campaign_stats === "Campaign Complete, Initiating Rewards"
                 ? "Completed"
-                : cellValues.row.campaign_stats === "Campaign Active"
+                : cellValues.row.campaign_stats === "Campaign Active" || cellValues.row.campaign_stats === "Under Review " || cellValues.row.campaign_stats === "Campaign Declined"
                   ? "Start"
                   : cellValues.row.campaign_stats === "Running"
                     ? "Stop"
@@ -236,11 +263,7 @@
       console.log(allCampaigns, "allcampaigns");
       let data = [];
       allCampaigns?.forEach((item: any) => {
-<<<<<<< HEAD
-        if (item?.card_status === "Campaign Active") {
-=======
-        if (item?.card_status === "Pending" || item?.card_status === "Running") {
->>>>>>> 8fd8cdf4
+        if (item?.card_status === "Campaign Active" || item?.card_status === "Running") {
           setRunningCampaigns(true);
           return;
         }
@@ -310,7 +333,7 @@
         </Box>
         <Divider sx={{ borderColor: cardStyle.borderColor }} />
         <Box sx={{ height: "calc(100vh - 436px)" }}>
-          <DataGrid rows={rows} columns={columns} paginationMode="server" rowsPerPageOptions={[20]} />
+          <DataGrid rows={process.env.REACT_APP_ADMIN_ADDRESS === currentUser?.hedera_wallet_id ? adminPendingCards : rows} columns={process.env.REACT_APP_ADMIN_ADDRESS === currentUser?.hedera_wallet_id ? ADMINCOLUMNS : columns} paginationMode="server" rowsPerPageOptions={[20]} />
         </Box>
       </Box>
       <DetailsModal open={open} setOpen={setOpen} data={modalData} />
