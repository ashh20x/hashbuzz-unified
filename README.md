<<<<<<< HEAD
# Hashbuzz Contract

## Hashbuzz Smart Contract Monolithic Architecture

### Overview

The **Hashbuzz Monolithic Architecture** is a design where all the smart contract logic, state, and utility functions are bundled into a single contract. This is in contrast to a modular or upgradeable system. The monolithic approach integrates all the functionalities in a single codebase, making it simpler but less flexible in terms of upgrades and separation of concerns.

In the provided contract, _`HashbuzzV201`_, the following key modules and functionalities are combined into one contract:

- **State Management (HashbuzzStates):** Holds the state variables like the owner and other application-related data (e.g., campaigns, balances).

- **Utility Functions (Utils):** Contains helper functions that assist with reusable logic or calculations.

- **Campaign Lifecycle (CampaignLifecycle):** Manages the lifecycle of campaigns, including creation, updates, and other events tied to campaigns.

- **Transaction Handling (Transactions):** Handles payments, fund transfers, and transactions that users can perform in the context of the application.

#### Files and dir.

[**Contracts**](contracts/HashbuzzModules/)

```bash
  contracts
    - HashbuzzV201.sol # Main contract only imports modules no mehtods
    HashbuzzModules
      - CampaignLifecycle.sol #CampaignLifecycle Modules holds logic that will be called to derive and propogate cmapign lifecylce.
      - HashbuzzStates.sol # State variable with modifiers
      - Transactions.sol # Logic related to trnsactions
      - Utils.sol # Utils mehtods
```

---

### Code Refactoring Structure

The smart contract's logic is split into separate files for better code organization and maintainability:

- [**HashbuzzV201.sol:**](contracts/HashbuzzV201.sol) The main contract that imports all the modules and serves as the entry point for users.
  HashbuzzStates.sol: Handles state variables and ownership logic.

- [**Utils.sol:**](contracts/HashbuzzModules/Utils.sol) Contains helper functions that assist the main logic.

- [**CampaignLifecycle.sol:**](contracts/HashbuzzModules/CampaignLifecycle.sol) Manages how campaigns are created, modified, and tracked within the contract.

- [**Transactions.sol:**](contracts/HashbuzzModules/Transactions.sol) Deals with payments and transactional logic, like receiving and sending Ether.

---

### Benefits of the Monolithic Architecture

1. Simplicity: Everything is packaged in one contract, making deployment and interaction straightforward.

2. Single Deployment: Easier to deploy, as all functionalities are in one contract.

3. Efficiency: Gas costs are potentially lower for interactions as everything happens in the same contract, with no need for inter-contract communication.

### Limitations

1. **Lack of Upgradeability:** Once deployed, the contract cannot be upgraded, and any logic or security issues will require redeployment of a new contract, potentially losing state data.

2. **Maintenance:** Over time, adding new features or fixing bugs can become difficult since everything is tightly coupled.

3. **Complexity Growth:** As the contract grows, it becomes harder to manage and test all aspects, increasing the likelihood of errors and security vulnerabilities.

---

## Hashbuzz Smart Contract (Proxy) Upgradeable Architecture ( in progress)

### Overview

_`HashbuzzProxy201`_ is an upgradeable smart contract system using the Proxy Pattern by separating state storage and business logic. This allows for secure and efficient upgrades without disrupting existing state data.

**The system is divided into three core contracts:**

1. **State Contract (HashbuzzState201):** This holds the persistent state of the system, such as campaign data and ownership information.

2. **Logic Contract (HashbuzzLogicV201):** This contains the core logic of the application, such as campaign creation and management , rearding and other key utils.

3. **Proxy Contract (HashbuzzProxy201):** This delegates all calls to the logic contract while maintaining the same storage context in the state contract.

By separating logic from state, we can upgrade the logic contract without modifying the state, ensuring that we can improve and patch the system as needed.

#### Files and dir.

[**Contracts**](contracts/HashbuzzProxyModules)

```bash
contracts
  - HashbuzzProxy201.sol # Proxy Contract which will be called in actual
  HashbuzzProxyModules
    - _states.sol  #Pure state module
    - HashbuzzStateV201.sol # Sate contract with state modifired methods
    - HashbuzzLogicV201.sol # Logical functions
```

---

### Architecture

#### 1. State Contract ([HashbuzzStateV201](contracts/HashbuzzProxyModules/HashbuzzStateV201.sol))

The State Contract holds all the data (storage) for the application. This contract will never be upgraded to avoid losing data. It stores variables such as campaignCount, campaigns, and owner.

**Key responsibilities:**

- Maintain campaign and other state-related data.

- Provide owner-based access control for upgradeability.

- Link to the current Logic Contract address to ensure interaction consistency.

#### 2. Logic Contract ([HashbuzzLogicV201](contracts/HashbuzzProxyModules/HashbuzzLogicV201.sol))

The Logic Contract contains the business logic for the system, such as creating campaigns, managing funds, and handling transactions. It interacts with the HashbuzzState contract to read and update the state.

**Key responsibilities:**

- Implement the business logic, like campaign management.
- Read from and write to the HashbuzzState contract.
- Be upgradeable via the proxy contract.

#### 3. Proxy Contract ([HashbuzzProxy201](contracts/HashbuzzProxy201.sol))

The Proxy Contract serves as the entry point for all interactions with the system. It delegates function calls to the Logic Contract and ensures that the State Contract is kept intact.

**Key responsibilities:**

- Delegate function calls to the current Logic Contract.

- Store the address of the current Logic Contract to ensure upgradeability.

- Ensure that state storage occurs in the HashbuzzState contract.

---

### Features

- **Upgradeable:** The logic of the system can be upgraded without affecting the state.

- **Secure:** Only the owner can upgrade the logic contract to prevent unauthorized changes.

- **Modular:** The system is easy to extend and manage due to the separation of state and logic.

---

### Security Considerations

- **Access Control:** Only the owner of the system can upgrade the logic contract. Make sure the onlyOwner modifier is correctly applied to sensitive functions.

- **Delegatecall:** The proxy uses delegatecall to execute the logic contract’s code within the storage context of the proxy contract. Ensure that the storage layout of the state contract remains compatible with new logic contract versions.

- **Testing:** Always thoroughly test new logic contracts in a staging environment before upgrading the production contract.

### License

**Internal Use License**

This code is proprietary and confidential. It is intended solely for use within Hashbuzz Social. Unauthorized copying, distribution, or use of this code is strictly prohibited.

Copyright 2024 Hashbuzz Social

Licensed under the Apache License, Version 2.0 (the "License");
you may not use this file except in compliance with the License.
You may obtain a copy of the License at

    http://www.apache.org/licenses/LICENSE-2.0

Unless required by applicable law or agreed to in writing, software
distributed under the License is distributed on an "AS IS" BASIS,
WITHOUT WARRANTIES OR CONDITIONS OF ANY KIND, either express or implied.
See the License for the specific language governing permissions and
limitations under the License.

### Author

Hashbuzz Team, 2024
=======
# smv201
Refactor and optimised smart contract code in truffle environment having end to end test ready code. Also end to end test code will be here for Hederas development network
>>>>>>> ae390f84
<|MERGE_RESOLUTION|>--- conflicted
+++ resolved
@@ -1,4 +1,3 @@
-<<<<<<< HEAD
 # Hashbuzz Contract
 
 ## Hashbuzz Smart Contract Monolithic Architecture
@@ -175,8 +174,4 @@
 
 ### Author
 
-Hashbuzz Team, 2024
-=======
-# smv201
-Refactor and optimised smart contract code in truffle environment having end to end test ready code. Also end to end test code will be here for Hederas development network
->>>>>>> ae390f84
+Hashbuzz Team, 2024