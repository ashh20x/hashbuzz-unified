--- conflicted
+++ resolved
@@ -77,12 +77,8 @@
   "license": "ISC",
   "dependencies": {
     "@hashgraph/sdk": "^2.22.0",
-<<<<<<< HEAD
-    "@prisma/client": "^4.12.0",
-=======
     "@prisma/client": "^4.11.0",
     "bignumber.js": "^9.1.1",
->>>>>>> aeebc6f1
     "command-line-args": "^5.2.1",
     "cookie-parser": "^1.4.6",
     "cors": "^2.8.5",
